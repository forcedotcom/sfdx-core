--- conflicted
+++ resolved
@@ -1,10 +1,6 @@
 {
   "name": "@salesforce/core",
-<<<<<<< HEAD
   "version": "5.4.0-crdt.1",
-=======
-  "version": "5.3.20",
->>>>>>> 6f375b93
   "description": "Core libraries to interact with SFDX projects, orgs, and APIs.",
   "main": "lib/exported",
   "types": "lib/exported.d.ts",
@@ -55,8 +51,8 @@
     "jsforce": "^2.0.0-beta.28",
     "jsonwebtoken": "9.0.2",
     "jszip": "3.10.1",
-    "pino": "^8.16.0",
-    "pino-abstract-transport": "^1.0.0",
+    "pino": "^8.16.1",
+    "pino-abstract-transport": "^1.1.0",
     "pino-pretty": "^10.2.3",
     "proper-lockfile": "^4.1.2",
     "semver": "^7.5.4",
@@ -64,7 +60,7 @@
   },
   "devDependencies": {
     "@salesforce/dev-scripts": "^6.0.3",
-    "@salesforce/ts-sinon": "^1.4.18",
+    "@salesforce/ts-sinon": "^1.4.19",
     "@types/benchmark": "^2.1.3",
     "@types/chai-string": "^1.4.4",
     "@types/jsonwebtoken": "9.0.3",
