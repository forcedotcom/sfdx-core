{
  "name": "@salesforce/core",
  "version": "3.33.8",
  "description": "Core libraries to interact with SFDX projects, orgs, and APIs.",
  "main": "lib/exported",
  "types": "lib/exported.d.ts",
  "license": "BSD-3-Clause",
  "scripts": {
    "build": "wireit",
    "ci-docs": "yarn sf-ci-docs",
    "clean": "sf-clean",
    "clean-all": "sf-clean all",
    "compile": "wireit",
    "docs": "sf-docs",
    "format": "wireit",
    "lint": "wireit",
    "lint-fix": "yarn sf-lint --fix",
    "postcompile": "tsc -p typedocExamples",
    "prepack": "sf-prepack",
    "prepare": "sf-install",
    "test": "wireit",
    "test:compile": "wireit",
    "test:only": "wireit"
  },
  "keywords": [
    "force",
    "salesforce",
    "sfdx",
    "salesforcedx"
  ],
  "files": [
    "docs",
    "lib",
    "messages",
    "!lib/**/*.map",
    "messageTransformer/messageTransformer.ts"
  ],
  "dependencies": {
    "@salesforce/bunyan": "^2.0.0",
    "@salesforce/kit": "^1.9.2",
    "@salesforce/schemas": "^1.5.0",
    "@salesforce/ts-types": "^1.7.2",
    "@types/graceful-fs": "^4.1.6",
    "@types/semver": "^7.3.13",
    "ajv": "^8.12.0",
    "archiver": "^5.3.0",
    "change-case": "^4.1.2",
    "debug": "^3.2.7",
    "faye": "^1.4.0",
    "form-data": "^4.0.0",
    "graceful-fs": "^4.2.9",
    "js2xmlparser": "^4.0.1",
    "jsforce": "^2.0.0-beta.19",
    "jsonwebtoken": "9.0.0",
    "ts-retry-promise": "^0.7.0"
  },
  "devDependencies": {
    "@salesforce/dev-config": "^3.0.1",
    "@salesforce/dev-scripts": "^4.0.0-beta.7",
    "@salesforce/prettier-config": "^0.0.2",
    "@salesforce/ts-sinon": "^1.4.6",
    "@types/archiver": "^5.3.1",
    "@types/chai-string": "^1.4.2",
    "@types/debug": "0.0.31",
    "@types/jsen": "0.0.21",
    "@types/jsonwebtoken": "9.0.1",
    "@types/lodash": "^4.14.191",
    "@types/shelljs": "0.8.11",
<<<<<<< HEAD
    "@typescript-eslint/eslint-plugin": "^5.54.1",
=======
    "@typescript-eslint/eslint-plugin": "^5.53.0",
>>>>>>> e7a321a2
    "@typescript-eslint/parser": "^5.54.1",
    "chai": "^4.3.7",
    "chai-string": "^1.5.0",
    "commitizen": "^3.1.2",
    "eslint": "^8.35.0",
    "eslint-config-prettier": "^8.7.0",
    "eslint-config-salesforce": "^1.1.1",
    "eslint-config-salesforce-license": "^0.2.0",
    "eslint-config-salesforce-typescript": "^1.1.1",
    "eslint-plugin-header": "^3.1.1",
    "eslint-plugin-import": "^2.27.5",
    "eslint-plugin-jsdoc": "^39.6.4",
    "husky": "^7.0.4",
    "lodash": "^4.17.21",
    "mocha": "^9.1.3",
    "nyc": "^15.1.0",
    "prettier": "^2.8.4",
    "pretty-quick": "^3.1.3",
    "shelljs": "0.8.5",
    "sinon": "^14.0.2",
    "ts-node": "^10.4.0",
    "ttypescript": "^1.5.15",
    "typescript": "^4.9.5",
    "wireit": "^0.9.3"
  },
  "repository": {
    "type": "git",
    "url": "https://github.com/forcedotcom/sfdx-core.git"
  },
  "publishConfig": {
    "access": "public"
  },
  "wireit": {
    "build": {
      "dependencies": [
        "compile",
        "lint"
      ]
    },
    "compile": {
      "command": "ttsc -p . --pretty --incremental",
      "files": [
        "src/**/*.ts",
        "tsconfig.json",
        "messages",
        "messageTransformer"
      ],
      "output": [
        "lib/**",
        "*.tsbuildinfo"
      ],
      "clean": "if-file-deleted"
    },
    "format": {
      "command": "prettier --write \"+(src|test|schemas)/**/*.+(ts|js|json)|command-snapshot.json\""
    },
    "lint": {
      "command": "eslint --color --cache --cache-location .eslintcache",
      "files": [
        "src/**/*.ts",
        "test/**/*.ts",
        ".eslintignore",
        ".eslintrc.js"
      ],
      "output": []
    },
    "test:compile": {
      "command": "tsc -p \"./test\" --pretty",
      "files": [
        "test/**/*.ts",
        "tsconfig.json",
        "test/tsconfig.json"
      ],
      "output": []
    },
    "test:only": {
      "command": "nyc mocha \"test/**/*Test.ts\"",
      "files": [
        "test/**/*.ts",
        "src/**/*.ts",
        "tsconfig.json",
        "test/tsconfig.json"
      ],
      "output": []
    },
    "test": {
      "dependencies": [
        "test:only",
        "test:compile"
      ]
    }
  }
}<|MERGE_RESOLUTION|>--- conflicted
+++ resolved
@@ -66,11 +66,7 @@
     "@types/jsonwebtoken": "9.0.1",
     "@types/lodash": "^4.14.191",
     "@types/shelljs": "0.8.11",
-<<<<<<< HEAD
     "@typescript-eslint/eslint-plugin": "^5.54.1",
-=======
-    "@typescript-eslint/eslint-plugin": "^5.53.0",
->>>>>>> e7a321a2
     "@typescript-eslint/parser": "^5.54.1",
     "chai": "^4.3.7",
     "chai-string": "^1.5.0",
