{
  "name": "@salesforce/core",
  "version": "5.3.13",
  "description": "Core libraries to interact with SFDX projects, orgs, and APIs.",
  "main": "lib/exported",
  "types": "lib/exported.d.ts",
  "license": "BSD-3-Clause",
  "engines": {
    "node": ">=16.0.0"
  },
  "scripts": {
    "build": "wireit",
    "ci-docs": "yarn sf-ci-docs",
    "clean": "sf-clean",
    "clean-all": "sf-clean all",
    "compile": "wireit",
    "docs": "sf-docs",
    "format": "wireit",
    "lint": "wireit",
    "lint-fix": "yarn sf-lint --fix",
    "postcompile": "tsc -p typedocExamples",
    "prepack": "sf-prepack",
    "prepare": "sf-install",
    "test": "wireit",
    "test:only": "wireit",
    "test:perf": "ts-node test/perf/logger/main.test.ts"
  },
  "keywords": [
    "force",
    "salesforce",
    "sfdx",
    "salesforcedx"
  ],
  "files": [
    "docs",
    "lib",
    "messages",
    "!lib/**/*.map",
    "messageTransformer/messageTransformer.ts"
  ],
  "dependencies": {
<<<<<<< HEAD
    "@salesforce/kit": "^3.0.12",
    "@salesforce/schemas": "^1.6.1",
=======
    "@salesforce/kit": "^3.0.14",
    "@salesforce/schemas": "^1.6.0",
>>>>>>> 94f049cb
    "@salesforce/ts-types": "^2.0.8",
    "@types/semver": "^7.5.3",
    "ajv": "^8.12.0",
    "change-case": "^4.1.2",
    "faye": "^1.4.0",
    "form-data": "^4.0.0",
    "js2xmlparser": "^4.0.1",
    "jsforce": "^2.0.0-beta.28",
    "jsonwebtoken": "9.0.2",
    "jszip": "3.10.1",
    "pino": "^8.16.0",
    "pino-abstract-transport": "^1.0.0",
    "pino-pretty": "^10.2.3",
    "proper-lockfile": "^4.1.2",
    "semver": "^7.5.4",
    "ts-retry-promise": "^0.7.1"
  },
  "devDependencies": {
    "@salesforce/dev-config": "^4.0.1",
    "@salesforce/dev-scripts": "^5.4.2",
    "@salesforce/prettier-config": "^0.0.3",
    "@salesforce/ts-sinon": "^1.4.18",
    "@types/benchmark": "^2.1.3",
    "@types/chai-string": "^1.4.3",
    "@types/jsonwebtoken": "9.0.3",
    "@types/lodash": "^4.14.200",
    "@types/proper-lockfile": "^4.1.2",
    "@types/shelljs": "0.8.13",
    "@typescript-eslint/eslint-plugin": "^5.62.0",
    "@typescript-eslint/parser": "^5.62.0",
    "benchmark": "^2.1.4",
    "chai": "^4.3.10",
    "chai-string": "^1.5.0",
    "eslint": "^8.51.0",
    "eslint-config-prettier": "^8.10.0",
    "eslint-config-salesforce": "^2.0.2",
    "eslint-config-salesforce-license": "^0.2.0",
    "eslint-config-salesforce-typescript": "^1.1.2",
    "eslint-plugin-header": "^3.1.1",
    "eslint-plugin-import": "^2.28.1",
    "eslint-plugin-jsdoc": "^43.2.0",
    "husky": "^7.0.4",
    "lodash": "^4.17.21",
    "mocha": "^9.1.3",
    "nyc": "^15.1.0",
    "prettier": "^2.8.7",
    "pretty-quick": "^3.1.3",
    "shelljs": "0.8.5",
    "sinon": "^14.0.2",
    "ts-node": "^10.4.0",
    "ttypescript": "^1.5.15",
    "typescript": "^4.9.5",
    "wireit": "^0.14.0"
  },
  "repository": {
    "type": "git",
    "url": "https://github.com/forcedotcom/sfdx-core.git"
  },
  "publishConfig": {
    "access": "public"
  },
  "wireit": {
    "build": {
      "dependencies": [
        "compile",
        "lint"
      ]
    },
    "compile": {
      "command": "ttsc -p . --pretty --incremental",
      "files": [
        "src/**/*.ts",
        "tsconfig.json",
        "messages",
        "messageTransformer"
      ],
      "output": [
        "lib/**",
        "*.tsbuildinfo"
      ],
      "clean": "if-file-deleted"
    },
    "format": {
      "command": "prettier --write \"+(src|test|schemas)/**/*.+(ts|js|json)|command-snapshot.json\"",
      "files": [
        "src/**/*.ts",
        "test/**/*.ts",
        "schemas/**/*.json",
        "command-snapshot.json",
        ".prettier*"
      ],
      "output": []
    },
    "lint": {
      "command": "eslint src test --color --cache --cache-location .eslintcache",
      "files": [
        "src/**/*.ts",
        "test/**/*.ts",
        "messages/**",
        "**/.eslint*",
        "**/tsconfig.json"
      ],
      "output": []
    },
    "test:compile": {
      "command": "tsc -p \"./test\" --pretty",
      "files": [
        "test/**/*.ts",
        "**/tsconfig.json"
      ],
      "output": []
    },
    "test:only": {
      "command": "nyc mocha \"test/**/*Test.ts\"",
      "env": {
        "FORCE_COLOR": "2"
      },
      "files": [
        "test/**/*.ts",
        "src/**/*.ts",
        "**/tsconfig.json",
        ".mocha*",
        "!*.nut.ts",
        ".nycrc"
      ],
      "output": []
    },
    "test": {
      "dependencies": [
        "test:only",
        "test:compile"
      ]
    }
  }
}<|MERGE_RESOLUTION|>--- conflicted
+++ resolved
@@ -39,13 +39,8 @@
     "messageTransformer/messageTransformer.ts"
   ],
   "dependencies": {
-<<<<<<< HEAD
-    "@salesforce/kit": "^3.0.12",
+    "@salesforce/kit": "^3.0.14",
     "@salesforce/schemas": "^1.6.1",
-=======
-    "@salesforce/kit": "^3.0.14",
-    "@salesforce/schemas": "^1.6.0",
->>>>>>> 94f049cb
     "@salesforce/ts-types": "^2.0.8",
     "@types/semver": "^7.5.3",
     "ajv": "^8.12.0",
