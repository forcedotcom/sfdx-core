--- conflicted
+++ resolved
@@ -1,10 +1,6 @@
 {
   "name": "@salesforce/core",
-<<<<<<< HEAD
   "version": "0.16.27",
-=======
-  "version": "0.16.12",
->>>>>>> 415fa34e
   "description": "Core libraries to interact with SFDX projects, orgs, and APIs.",
   "main": "dist/exported",
   "license": "BSD-3-Clause",
