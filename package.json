{
  "name": "@salesforce/core",
<<<<<<< HEAD
  "version": "3.7.2",
=======
  "version": "2.32.0",
>>>>>>> 77513a7f
  "description": "Core libraries to interact with SFDX projects, orgs, and APIs.",
  "main": "lib/exported",
  "types": "lib/exported.d.ts",
  "license": "BSD-3-Clause",
  "scripts": {
    "build": "sf-build",
    "ci-docs": "yarn sf-ci-docs",
    "clean": "sf-clean",
    "clean-all": "sf-clean all",
    "compile": "sf-compile",
    "docs": "sf-docs",
    "format": "sf-format",
    "lint": "sf-lint",
    "lint-fix": "yarn sf-lint --fix",
    "postcompile": "tsc -p test && tsc -p typedocExamples",
<<<<<<< HEAD
    "prepack": "sf-build",
=======
    "prepack": "sf-prepack",
    "prepare": "sf-install",
>>>>>>> 77513a7f
    "pretest": "sf-compile-test",
    "test": "sf-test"
  },
  "keywords": [
    "force",
    "salesforce",
    "sfdx",
    "salesforcedx"
  ],
  "files": [
    "docs",
    "lib",
    "messages",
    "!lib/**/*.map"
  ],
  "dependencies": {
    "@salesforce/bunyan": "^2.0.0",
    "@salesforce/kit": "^1.5.8",
    "@salesforce/schemas": "^1.0.1",
<<<<<<< HEAD
    "@salesforce/ts-types": "^1.5.20",
    "@types/graceful-fs": "^4.1.5",
    "@types/jsforce": "^1.9.29",
    "@types/mkdirp": "^1.0.1",
    "@types/sfdx-faye": "^1.0.0",
    "change-case": "^4.1.2",
    "debug": "^3.1.0",
    "form-data": "^4.0.0",
    "graceful-fs": "^4.2.4",
    "jsen": "0.6.6",
    "jsforce": "2.0.0-beta.7",
    "jsonwebtoken": "8.5.0",
    "mkdirp": "1.0.4",
    "sfdx-faye": "^1.0.9",
    "ts-retry-promise": "^0.6.0"
  },
  "devDependencies": {
    "@salesforce/dev-config": "^2.0.0",
    "@salesforce/dev-scripts": "^0.9.18",
=======
    "@salesforce/ts-types": "^1.5.13",
    "@types/graceful-fs": "^4.1.5",
    "@types/jsforce": "^1.9.35",
    "@types/mkdirp": "^1.0.1",
    "debug": "^3.1.0",
    "faye": "^1.4.0",
    "graceful-fs": "^4.2.4",
    "jsen": "0.6.6",
    "jsforce": "^1.11.0",
    "jsonwebtoken": "8.5.0",
    "mkdirp": "1.0.4",
    "semver": "^7.3.5",
    "ts-retry-promise": "^0.6.0"
  },
  "devDependencies": {
    "@salesforce/dev-config": "^2.1.2",
    "@salesforce/dev-scripts": "^1.0.2",
>>>>>>> 77513a7f
    "@salesforce/prettier-config": "^0.0.2",
    "@salesforce/ts-sinon": "^1.3.15",
    "@types/debug": "0.0.30",
    "@types/jsen": "0.0.19",
    "@types/jsonwebtoken": "8.3.2",
<<<<<<< HEAD
    "@types/sfdx-faye": "^1.0.0",
    "@types/shelljs": "0.7.8",
    "@types/sinon": "^9.0.8",
=======
    "@types/semver": "^7.3.9",
    "@types/shelljs": "0.7.8",
>>>>>>> 77513a7f
    "@typescript-eslint/eslint-plugin": "^4.2.0",
    "@typescript-eslint/parser": "4.26.0",
    "chai": "^4.2.0",
    "commitizen": "^3.0.5",
    "eslint": "^6.8.0",
    "eslint-config-prettier": "^6.11.0",
    "eslint-config-salesforce": "^0.1.6",
<<<<<<< HEAD
    "eslint-config-salesforce-license": "^0.1.0",
=======
    "eslint-config-salesforce-license": "^0.1.6",
>>>>>>> 77513a7f
    "eslint-config-salesforce-typescript": "^0.2.7",
    "eslint-plugin-header": "^3.0.0",
    "eslint-plugin-import": "^2.20.2",
    "eslint-plugin-jsdoc": "^27.0.3",
    "eslint-plugin-prettier": "^3.1.3",
    "husky": "^7.0.4",
    "mocha": "^8.4.0",
    "nyc": "^15.1.0",
    "prettier": "^2.0.5",
    "pretty-quick": "^3.1.0",
    "shelljs": "0.8.1",
<<<<<<< HEAD
    "sinon": "^9.0.2",
    "ts-node": "^8.10.2",
=======
    "sinon": "10.0.0",
    "ts-node": "^10.0.0",
>>>>>>> 77513a7f
    "typescript": "^4.1.3"
  },
  "repository": {
    "type": "git",
    "url": "https://github.com/forcedotcom/sfdx-core.git"
  },
  "publishConfig": {
    "access": "public"
  }
}<|MERGE_RESOLUTION|>--- conflicted
+++ resolved
@@ -1,10 +1,6 @@
 {
   "name": "@salesforce/core",
-<<<<<<< HEAD
   "version": "3.7.2",
-=======
-  "version": "2.32.0",
->>>>>>> 77513a7f
   "description": "Core libraries to interact with SFDX projects, orgs, and APIs.",
   "main": "lib/exported",
   "types": "lib/exported.d.ts",
@@ -20,12 +16,8 @@
     "lint": "sf-lint",
     "lint-fix": "yarn sf-lint --fix",
     "postcompile": "tsc -p test && tsc -p typedocExamples",
-<<<<<<< HEAD
-    "prepack": "sf-build",
-=======
     "prepack": "sf-prepack",
     "prepare": "sf-install",
->>>>>>> 77513a7f
     "pretest": "sf-compile-test",
     "test": "sf-test"
   },
@@ -45,7 +37,6 @@
     "@salesforce/bunyan": "^2.0.0",
     "@salesforce/kit": "^1.5.8",
     "@salesforce/schemas": "^1.0.1",
-<<<<<<< HEAD
     "@salesforce/ts-types": "^1.5.20",
     "@types/graceful-fs": "^4.1.5",
     "@types/jsforce": "^1.9.29",
@@ -63,40 +54,15 @@
     "ts-retry-promise": "^0.6.0"
   },
   "devDependencies": {
-    "@salesforce/dev-config": "^2.0.0",
-    "@salesforce/dev-scripts": "^0.9.18",
-=======
-    "@salesforce/ts-types": "^1.5.13",
-    "@types/graceful-fs": "^4.1.5",
-    "@types/jsforce": "^1.9.35",
-    "@types/mkdirp": "^1.0.1",
-    "debug": "^3.1.0",
-    "faye": "^1.4.0",
-    "graceful-fs": "^4.2.4",
-    "jsen": "0.6.6",
-    "jsforce": "^1.11.0",
-    "jsonwebtoken": "8.5.0",
-    "mkdirp": "1.0.4",
-    "semver": "^7.3.5",
-    "ts-retry-promise": "^0.6.0"
-  },
-  "devDependencies": {
     "@salesforce/dev-config": "^2.1.2",
     "@salesforce/dev-scripts": "^1.0.2",
->>>>>>> 77513a7f
     "@salesforce/prettier-config": "^0.0.2",
     "@salesforce/ts-sinon": "^1.3.15",
     "@types/debug": "0.0.30",
     "@types/jsen": "0.0.19",
     "@types/jsonwebtoken": "8.3.2",
-<<<<<<< HEAD
-    "@types/sfdx-faye": "^1.0.0",
     "@types/shelljs": "0.7.8",
     "@types/sinon": "^9.0.8",
-=======
-    "@types/semver": "^7.3.9",
-    "@types/shelljs": "0.7.8",
->>>>>>> 77513a7f
     "@typescript-eslint/eslint-plugin": "^4.2.0",
     "@typescript-eslint/parser": "4.26.0",
     "chai": "^4.2.0",
@@ -104,29 +70,20 @@
     "eslint": "^6.8.0",
     "eslint-config-prettier": "^6.11.0",
     "eslint-config-salesforce": "^0.1.6",
-<<<<<<< HEAD
-    "eslint-config-salesforce-license": "^0.1.0",
-=======
     "eslint-config-salesforce-license": "^0.1.6",
->>>>>>> 77513a7f
     "eslint-config-salesforce-typescript": "^0.2.7",
     "eslint-plugin-header": "^3.0.0",
     "eslint-plugin-import": "^2.20.2",
     "eslint-plugin-jsdoc": "^27.0.3",
     "eslint-plugin-prettier": "^3.1.3",
-    "husky": "^7.0.4",
-    "mocha": "^8.4.0",
+    "husky": "^4.2.5",
+    "mocha": "^7.2.0",
     "nyc": "^15.1.0",
     "prettier": "^2.0.5",
-    "pretty-quick": "^3.1.0",
+    "pretty-quick": "^2.0.1",
     "shelljs": "0.8.1",
-<<<<<<< HEAD
     "sinon": "^9.0.2",
     "ts-node": "^8.10.2",
-=======
-    "sinon": "10.0.0",
-    "ts-node": "^10.0.0",
->>>>>>> 77513a7f
     "typescript": "^4.1.3"
   },
   "repository": {
