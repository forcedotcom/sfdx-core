{
  "name": "@salesforce/core",
<<<<<<< HEAD
  "version": "7.3.12-qa.1",
=======
  "version": "7.4.1",
>>>>>>> 883bca41
  "description": "Core libraries to interact with SFDX projects, orgs, and APIs.",
  "main": "lib/index",
  "types": "lib/index.d.ts",
  "license": "BSD-3-Clause",
  "engines": {
    "node": ">=18.0.0"
  },
  "exports": {
    ".": "./lib/index.js",
    "./config": "./lib/config/config.js",
    "./configAggregator": "./lib/config/configAggregator.js",
    "./envVars": "./lib/config/envVars.js",
    "./lifecycle": "./lib/lifecycleEvents.js",
    "./logger": "./lib/logger/logger.js",
    "./messages": "./lib/messages.js",
    "./messageTransformer": "./lib/messageTransformer.js",
    "./project": "./lib/sfProject.js",
    "./sfError": "./lib/sfError.js",
    "./stateAggregator": "./lib/stateAggregator/stateAggregator.js",
    "./testSetup": "./lib/testSetup.js"
  },
  "scripts": {
    "build": "wireit",
    "clean": "sf-clean",
    "clean-all": "sf-clean all",
    "compile": "wireit",
    "docs": "sf-docs",
    "format": "wireit",
    "link-check": "wireit",
    "lint": "wireit",
    "lint-fix": "yarn sf-lint --fix",
    "prepack": "sf-prepack",
    "prepare": "sf-install",
    "test": "wireit",
    "test:only": "wireit",
    "test:perf": "ts-node test/perf/logger/main.test.ts"
  },
  "keywords": [
    "force",
    "salesforce",
    "sfdx",
    "salesforcedx"
  ],
  "files": [
    "docs",
    "lib",
    "messages",
    "!lib/**/*.map",
    "messageTransformer/messageTransformer.ts"
  ],
  "dependencies": {
    "@jsforce/jsforce-node": "^3.2.0",
    "@salesforce/kit": "^3.1.2",
    "@salesforce/schemas": "^1.9.0",
    "@salesforce/ts-types": "^2.0.9",
    "ajv": "^8.15.0",
    "change-case": "^4.1.2",
    "fast-levenshtein": "^3.0.0",
    "faye": "^1.4.0",
    "form-data": "^4.0.0",
    "js2xmlparser": "^4.0.1",
    "jsonwebtoken": "9.0.2",
    "jszip": "3.10.1",
    "pino": "^8.21.0",
    "pino-abstract-transport": "^1.2.0",
    "pino-pretty": "^10.3.1",
    "proper-lockfile": "^4.1.2",
    "semver": "^7.6.2",
    "ts-retry-promise": "^0.8.1"
  },
  "devDependencies": {
    "@salesforce/dev-scripts": "^8.5.0",
    "@salesforce/ts-sinon": "^1.4.19",
    "@types/benchmark": "^2.1.5",
    "@types/chai-string": "^1.4.5",
    "@types/fast-levenshtein": "^0.0.4",
    "@types/jsonwebtoken": "9.0.6",
    "@types/proper-lockfile": "^4.1.4",
    "@types/semver": "^7.5.8",
    "benchmark": "^2.1.4",
    "chai-string": "^1.5.0",
    "ts-node": "^10.9.2",
    "ts-patch": "^3.2.0",
    "typescript": "^5.4.5"
  },
  "repository": {
    "type": "git",
    "url": "https://github.com/forcedotcom/sfdx-core.git"
  },
  "publishConfig": {
    "access": "public"
  },
  "wireit": {
    "build": {
      "dependencies": [
        "compile",
        "lint"
      ]
    },
    "compile": {
      "command": "tspc -p . --pretty --incremental",
      "files": [
        "src/**/*.ts",
        "tsconfig.json",
        "messages",
        "messageTransformer"
      ],
      "output": [
        "lib/**",
        "*.tsbuildinfo"
      ],
      "clean": "if-file-deleted"
    },
    "format": {
      "command": "prettier --write \"+(src|test|schemas)/**/*.+(ts|js|json)|command-snapshot.json\"",
      "files": [
        "src/**/*.ts",
        "test/**/*.ts",
        "schemas/**/*.json",
        "command-snapshot.json",
        ".prettier*"
      ],
      "output": []
    },
    "lint": {
      "command": "eslint src test --color --cache --cache-location .eslintcache",
      "files": [
        "src/**/*.ts",
        "test/**/*.ts",
        "messages/**",
        "**/.eslint*",
        "**/tsconfig.json"
      ],
      "output": []
    },
    "test:compile": {
      "command": "tsc -p \"./test\" --pretty",
      "files": [
        "test/**/*.ts",
        "**/tsconfig.json"
      ],
      "output": []
    },
    "test:only": {
      "command": "nyc mocha \"test/**/*Test.ts\"",
      "env": {
        "FORCE_COLOR": "2"
      },
      "files": [
        "test/**/*.ts",
        "src/**/*.ts",
        "**/tsconfig.json",
        ".mocha*",
        "!*.nut.ts",
        ".nycrc"
      ],
      "output": []
    },
    "test": {
      "dependencies": [
        "test:only",
        "test:compile",
        "link-check"
      ]
    },
    "link-check": {
      "command": "node -e \"process.exit(process.env.CI ? 0 : 1)\" || linkinator \"./*.md\" --skip \"examples/README.md|CHANGELOG.md|node_modules|test/|confluence.internal.salesforce.com|my.salesforce.com|%s\" --markdown --retry --directory-listing --verbosity error",
      "files": [
        "./*.md",
        "./examples/**/*.md",
        "./messages/**/*.md",
        "./!(CHANGELOG).md"
      ],
      "output": []
    },
    "compile-typedoc": {
      "command": "tsc -p typedocExamples"
    }
  }
}<|MERGE_RESOLUTION|>--- conflicted
+++ resolved
@@ -1,10 +1,6 @@
 {
   "name": "@salesforce/core",
-<<<<<<< HEAD
-  "version": "7.3.12-qa.1",
-=======
   "version": "7.4.1",
->>>>>>> 883bca41
   "description": "Core libraries to interact with SFDX projects, orgs, and APIs.",
   "main": "lib/index",
   "types": "lib/index.d.ts",
