--- conflicted
+++ resolved
@@ -1,10 +1,6 @@
 {
   "name": "@salesforce/core",
-<<<<<<< HEAD
-  "version": "8.20.1-cb.1",
-=======
   "version": "8.21.0",
->>>>>>> 44170fd5
   "description": "Core libraries to interact with SFDX projects, orgs, and APIs.",
   "main": "lib/index",
   "types": "lib/index.d.ts",
