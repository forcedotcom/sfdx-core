--- conflicted
+++ resolved
@@ -230,19 +230,15 @@
 
 Level of messages that the CLI writes to the log file. Valid values are trace, debug, info, warn, error, fatal. Default value is warn.
 
-<<<<<<< HEAD
+# sfLogRotationCount
+
+The default rotation period for logs. Example '1d' will rotate logs daily (at midnight).
+
+# sfLogRotationPeriod
+
+The number of backup rotated log files to keep. Example: '3' will have the base sf.log file, and the past 3 (period) log files.
+
 # sfOrgMaxQueryLimit
-=======
-# sfLogRotationCount
-
-The default rotation period for logs. Example '1d' will rotate logs daily (at midnight).
-
-# sfLogRotationPeriod
-
-The number of backup rotated log files to keep. Example: '3' will have the base sf.log file, and the past 3 (period) log files.
-
-# sfMaxQueryLimit
->>>>>>> eb7d6fe7
 
 Maximum number of Salesforce records returned by a CLI command. Default value is 10,000. Overrides the maxQueryLimit configuration variable.
 
