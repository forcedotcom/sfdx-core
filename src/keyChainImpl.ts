/*
 * Copyright (c) 2018, salesforce.com, inc.
 * All rights reserved.
 * SPDX-License-Identifier: BSD-3-Clause
 * For full license text, see the LICENSE file in the repo root or https://opensource.org/licenses/BSD-3-Clause
 */
import { asString, Dictionary, ensure, Nullable } from '@salesforce/ts-types';
import * as childProcess from 'child_process';
import * as nodeFs from 'fs';
import * as os from 'os';
import * as path from 'path';
import { ConfigFile } from './config/configFile';
import { ConfigValue } from './config/configStore';
import { KeychainConfig } from './config/keychainConfig';
import { Global } from './global';
import { SfdxError, SfdxErrorConfig } from './sfdxError';
import * as fs from './util/fs';

export type FsIfc = Pick<typeof nodeFs, 'statSync'>;

/* tslint:disable: no-bitwise */

const GET_PASSWORD_RETRY_COUNT: number = 3;

/**
 * Helper to reduce an array of cli args down to a presentable string for logging.
 * @param optionsArray CLI command args.
 * @private
 */
function _optionsToString(optionsArray: string[]) {
  return optionsArray.reduce((accum, element) => `${accum} ${element}`);
}

/**
 * Helper to determine if a program is executable
 * @param mode Stats mode.
 * @param gid Unix group id.
 * @param uid Unix user id.
 * @returns {boolean} `true` if the program is executable for the user. For Windows true is always returned.
 * @private
 */
const _isExe = (mode: number, gid: number, uid: number) => {
  if (process.platform === 'win32') {
    return true;
  }

  return Boolean(
    mode & parseInt('0001', 8) ||
      (mode & parseInt('0010', 8) &&
        process.getgid &&
        gid === process.getgid()) ||
      (mode & parseInt('0100', 8) && process.getuid && uid === process.getuid())
  );
};

/**
 * Private helper to validate that a program exists on the file system and is executable.
 * @param programPath The absolute path of the program.
 * @param fsIfc The file system interface.
 * @param isExeIfc Executable validation function.
 * @private
 */
const _validateProgram = async (
  programPath: string,
  fsIfc: FsIfc,
  isExeIfc: (mode: number, gid: number, uid: number) => boolean
) => {
  let noPermission;
  try {
    const stats = fsIfc.statSync(programPath);
    noPermission = !isExeIfc(stats.mode, stats.gid, stats.uid);
  } catch (e) {
    throw SfdxError.create(
      '@salesforce/core',
      'encryption',
      'MissingCredentialProgramError',
      [programPath]
    );
  }

  if (noPermission) {
    throw SfdxError.create(
      '@salesforce/core',
      'encryption',
      'CredentialProgramAccessError',
      [programPath]
    );
  }
};

export interface PasswordStore {
  getPassword(
    opts: ProgramOpts,
    fn: (error: Nullable<Error>, password?: string) => void,
    retryCount?: number
  ): Promise<void>;
  setPassword(
    opts: ProgramOpts,
    fn: (error: Nullable<Error>, password?: string) => void
  ): Promise<void>;
}

/**
 * @private
 */
export class KeychainAccess implements PasswordStore {
  /**
   * Abstract prototype for general cross platform keychain interaction.
   * @param osImpl The platform impl for (linux, darwin, windows)
   * @param fsIfc The file system interface
   * @constructor
   */
  constructor(private osImpl: OsImpl, private fsIfc: FsIfc) {}

  public async validateProgram() {
    await _validateProgram(this.osImpl.getProgram(), this.fsIfc, _isExe);
  }

  /**
   * Returns a password using the native program for credential management.
   * @param opts Options for the credential lookup.
   * @param fn Callback function (err, password).
   * @param retryCount Used internally to track the number of retries for getting a password out of the keychain.
   */
  public async getPassword(
    opts: ProgramOpts,
    fn: (error: Nullable<Error>, password?: string) => void,
    retryCount = 0
  ): Promise<void> {
    if (opts.service == null) {
      fn(
        SfdxError.create(
          '@salesforce/core',
          'encryption',
          'KeyChainServiceRequiredError'
        )
      );
      return;
    }

    if (opts.account == null) {
      fn(
        SfdxError.create(
          '@salesforce/core',
          'encryption',
          'KeyChainAccountRequiredError'
        )
      );
      return;
    }

    await this.validateProgram();

    const credManager = this.osImpl.getCommandFunc(opts, childProcess.spawn);

    let stdout = '';
    let stderr = '';

    credManager.stdout.on('data', data => {
      stdout += data;
    });
    credManager.stderr.on('data', data => {
      stderr += data;
    });

    credManager.on('close', async code => {
      try {
        return await this.osImpl.onGetCommandClose(
          code,
          stdout,
          stderr,
          opts,
          fn
        );
      } catch (e) {
        if (e.retry) {
          if (retryCount >= GET_PASSWORD_RETRY_COUNT) {
            throw SfdxError.create(
              '@salesforce/core',
              'encryption',
              'PasswordRetryError',
              [GET_PASSWORD_RETRY_COUNT]
            );
          }
          return this.getPassword(opts, fn, retryCount + 1);
        } else {
          // if retry
          throw e;
        }
      }
    });

    credManager.stdin.end();
  }

  /**
   * Sets a password using the native program for credential management.
   * @param opts Options for the credential lookup.
   * @param fn Callback function (err, password).
   */
  public async setPassword(
    opts: ProgramOpts,
    fn: (error: Nullable<Error>, password?: string) => void
  ): Promise<void> {
    if (opts.service == null) {
      fn(
        SfdxError.create(
          '@salesforce/core',
          'encryption',
          'KeyChainServiceRequiredError'
        )
      );
      return;
    }

    if (opts.account == null) {
      fn(
        SfdxError.create(
          '@salesforce/core',
          'encryption',
          'KeyChainAccountRequiredError'
        )
      );
      return;
    }

    if (opts.password == null) {
      fn(
        SfdxError.create(
          '@salesforce/core',
          'encryption',
          'PasswordRequiredError'
        )
      );
      return;
    }

    await _validateProgram(this.osImpl.getProgram(), this.fsIfc, _isExe);

    const credManager = this.osImpl.setCommandFunc(opts, childProcess.spawn);

    let stdout = '';
    let stderr = '';

    credManager.stdout.on('data', (data: string) => {
      stdout += data;
    });
    credManager.stderr.on('data', (data: string) => {
      stderr += data;
    });

    credManager.on(
      'close',
      async (code: number) =>
        await this.osImpl.onSetCommandClose(code, stdout, stderr, opts, fn)
    );

    credManager.stdin.end();
  }
}

interface ProgramOpts {
  account: string;
  service: string;
  password?: string;
}
interface OsImpl {
  getProgram(): string;
  getProgramOptions(opts: ProgramOpts): string[];
  getCommandFunc(
    opts: ProgramOpts,
    fn: (program: string, opts: string[]) => childProcess.ChildProcess
  ): childProcess.ChildProcess;
  onGetCommandClose(
    code: number,
    stdout: string,
    stderr: string,
    opts: ProgramOpts,
    fn: (err: Nullable<Error>, result?: string) => void
  ): Promise<void>;
  setProgramOptions(opts: ProgramOpts): string[];
  setCommandFunc(
    opts: ProgramOpts,
    fn: (program: string, opts: string[]) => childProcess.ChildProcess
  ): childProcess.ChildProcess;
  onSetCommandClose(
    code: number,
    stdout: string,
    stderr: string,
    opts: ProgramOpts,
    fn: (err: Nullable<Error>) => void
  ): Promise<void>;
}

/**
 * Linux implementation.
 *
 * Uses libsecret.
 *
 * @private
 */
const _linuxImpl: OsImpl = {
  getProgram() {
    return (
      process.env.SFDX_SECRET_TOOL_PATH ||
      path.join(path.sep, 'usr', 'bin', 'secret-tool')
    );
  },

  getProgramOptions(opts) {
    return ['lookup', 'user', opts.account, 'domain', opts.service];
  },

  getCommandFunc(opts, fn) {
    return fn(_linuxImpl.getProgram(), _linuxImpl.getProgramOptions(opts));
  },

  async onGetCommandClose(code, stdout, stderr, opts, fn) {
    if (code === 1) {
      const command = `${_linuxImpl.getProgram()} ${_optionsToString(
        _linuxImpl.getProgramOptions(opts)
      )}`;
      const errorConfig = new SfdxErrorConfig(
        '@salesforce/core',
        'encryption',
        'PasswordNotFoundError',
        [`\n${stdout} - ${stderr}`],
        'PasswordNotFoundErrorAction',
        [command]
      );
      const error = SfdxError.create(errorConfig);

      // This is a workaround for linux.
      // Calling secret-tool too fast can cause it to return an unexpected error. (below)
      if (
        stderr != null &&
        stderr.includes('invalid or unencryptable secret')
      ) {
        // @ts-ignore TODO: make an error subclass with this field
        error.retry = true;

        // Throwing here allows us to perform a retry in KeychainAccess
        throw error;
      }

      // All other issues we will report back to the handler.
      fn(error);
    } else {
      fn(null, stdout.trim());
    }
  },

  setProgramOptions(opts) {
    return [
      'store',
      "--label='salesforce.com'",
      'user',
      opts.account,
      'domain',
      opts.service
    ];
  },

  setCommandFunc(opts, fn) {
    const secretTool = fn(
      _linuxImpl.getProgram(),
      _linuxImpl.setProgramOptions(opts)
    );
    secretTool.stdin.write(`${opts.password}\n`);
    return secretTool;
  },

  async onSetCommandClose(code, stdout, stderr, opts, fn) {
    if (code !== 0) {
      const command = `${_linuxImpl.getProgram()} ${_optionsToString(
        _linuxImpl.setProgramOptions(opts)
      )}`;
      const errorConfig = new SfdxErrorConfig(
        '@salesforce/core',
        'encryption',
        'SetCredentialError',
        [`\n${stdout} - ${stderr}`],
        'SetCredentialErrorAction',
        [os.userInfo().username, command]
      );
      fn(SfdxError.create(errorConfig));
    } else {
      fn(null);
    }
  }
};

/**
 * OSX implementation.
 *
 * /usr/bin/security is a cli front end for OSX keychain.
 *
 * @private
 */
const _darwinImpl: OsImpl = {
  getProgram() {
    return path.join(path.sep, 'usr', 'bin', 'security');
  },

  getProgramOptions(opts) {
    return [
      'find-generic-password',
      '-a',
      opts.account,
      '-s',
      opts.service,
      '-g'
    ];
  },

  getCommandFunc(opts, fn) {
    return fn(_darwinImpl.getProgram(), _darwinImpl.getProgramOptions(opts));
  },

  async onGetCommandClose(code, stdout, stderr, opts, fn) {
    let err: SfdxError;

    if (code !== 0) {
      switch (code) {
        case 128:
          err = SfdxError.create(
            '@salesforce/core',
            'encryption',
            'KeyChainUserCanceledError'
          );
          break;
        default:
          const command = `${_darwinImpl.getProgram()} ${_optionsToString(
            _darwinImpl.getProgramOptions(opts)
          )}`;
          const errorConfig = new SfdxErrorConfig(
            '@salesforce/core',
            'encryption',
            'PasswordNotFoundError',
            [`\n${stdout} - ${stderr}`],
            'PasswordNotFoundErrorAction',
            [command]
          );
          err = SfdxError.create(errorConfig);
      }
      fn(err);
      return;
    }

    // For better or worse, the last line (containing the actual password) is actually written to stderr instead of
    // stdout. Reference: http://blog.macromates.com/2006/keychain-access-from-shell/
    if (/password/.test(stderr)) {
      const match = stderr.match(/"(.*)"/);
      if (!match || !match[1]) {
        const errorConfig = new SfdxErrorConfig(
          '@salesforce/core',
          'encryption',
          'PasswordNotFoundError',
          [`\n${stdout} - ${stderr}`],
          'PasswordNotFoundErrorAction'
        );
        fn(SfdxError.create(errorConfig));
      } else {
        fn(null, match[1]);
      }
    } else {
      const command = `${_darwinImpl.getProgram()} ${_optionsToString(
        _darwinImpl.getProgramOptions(opts)
      )}`;
      const errorConfig = new SfdxErrorConfig(
        '@salesforce/core',
        'encryption',
        'PasswordNotFoundError',
        [`\n${stdout} - ${stderr}`],
        'PasswordNotFoundErrorAction',
        [command]
      );
      fn(SfdxError.create(errorConfig));
    }
  },

  setProgramOptions(opts) {
    const result = [
      'add-generic-password',
      '-a',
      opts.account,
      '-s',
      opts.service
    ];
    if (opts.password) {
      result.push('-w', opts.password);
    }
    return result;
  },

  setCommandFunc(opts, fn) {
    return fn(_darwinImpl.getProgram(), _darwinImpl.setProgramOptions(opts));
  },

  async onSetCommandClose(code, stdout, stderr, opts, fn) {
    if (code !== 0) {
      const command = `${_darwinImpl.getProgram()} ${_optionsToString(
        _darwinImpl.setProgramOptions(opts)
      )}`;
      const errorConfig = new SfdxErrorConfig(
        '@salesforce/core',
        'encryption',
        'SetCredentialError',
        [`\n${stdout} - ${stderr}`],
        'SetCredentialErrorAction',
        [os.userInfo().username, command]
      );
      fn(SfdxError.create(errorConfig));
    } else {
      fn(null);
    }
  }
};

async function _writeFile(
  opts: ProgramOpts,
  fn: (error: Nullable<Error>, contents?: Dictionary<ConfigValue>) => void
) {
  try {
<<<<<<< HEAD
    const config = await KeychainConfig.create(
      KeychainConfig.getDefaultOptions()
    );
    config.set(SecretFields.ACCOUNT, opts.account);
    config.set(SecretFields.KEY, opts.password || '');
    config.set(SecretFields.SERVICE, opts.service);
=======
    const config = await KeychainConfig.create(KeychainConfig.getDefaultOptions());
    config.set(SecretField.ACCOUNT, opts.account);
    config.set(SecretField.KEY, opts.password || '');
    config.set(SecretField.SERVICE, opts.service);
>>>>>>> 3291e707
    await config.write();

    fn(null, config.getContents());
  } catch (err) {
    fn(err);
  }
}

enum SecretField {
  SERVICE = 'service',
  ACCOUNT = 'account',
  KEY = 'key'
}

/**
 * @private
 */
// istanbul ignore next - getPassword/setPassword is always mocked out
export class GenericKeychainAccess implements PasswordStore {
  public async getPassword(
    opts: ProgramOpts,
    fn: (error: Nullable<Error>, password?: string) => void
  ): Promise<void> {
    // validate the file in .sfdx
    await this.isValidFileAccess(async fileAccessError => {
      // the file checks out.
      if (fileAccessError == null) {
        // read it's contents
        return KeychainConfig.retrieve<KeychainConfig>()
          .then((config: KeychainConfig) => {
            // validate service name and account just because
            if (opts.service === config.get(SecretField.SERVICE) && opts.account === config.get(SecretField.ACCOUNT)) {
              const key = config.get(SecretField.KEY);
              // @ts-ignore TODO: Remove this ignore if we ever factor out `object` from `ConfigValue`
              fn(null, asString(key));
            } else {
              // if the service and account names don't match then maybe someone or something is editing
              // that file. #donotallow
              const errorConfig = new SfdxErrorConfig(
                '@salesforce/core',
                'encryption',
                'GenericKeychainServiceError',
                [KeychainConfig.getFileName()],
                'GenericKeychainServiceErrorAction'
              );
              const err = SfdxError.create(errorConfig);
              fn(err);
            }
          })
          .catch(readJsonErr => {
            fn(readJsonErr);
          });
      } else {
        if (fileAccessError.code === 'ENOENT') {
          fn(
            SfdxError.create(
              '@salesforce/core',
              'encryption',
              'PasswordNotFoundError',
              []
            )
          );
        } else {
          fn(fileAccessError);
        }
      }
    });
  }

  public async setPassword(
    opts: ProgramOpts,
    fn: (error: Nullable<Error>, password?: string) => void
  ): Promise<void> {
    // validate the file in .sfdx
    await this.isValidFileAccess(async fileAccessError => {
      // if there is a validation error
      if (fileAccessError != null) {
        // file not found
        if (fileAccessError.code === 'ENOENT') {
          // create the file
          _writeFile.call(this, opts, fn);
        } else {
          fn(fileAccessError);
        }
      } else {
        // the existing file validated. we can write the updated key
        _writeFile.call(this, opts, fn);
      }
    });
  }

  protected async isValidFileAccess(
    cb: (error: Nullable<NodeJS.ErrnoException>) => Promise<void>
  ): Promise<void> {
    try {
      const root = await ConfigFile.resolveRootFolder(true);
      await fs.access(
        path.join(root, Global.STATE_FOLDER),
        fs.constants.R_OK | fs.constants.X_OK | fs.constants.W_OK
      );
      await cb(null);
    } catch (err) {
      await cb(err);
    }
  }
}

/**
 * @private
 */
// istanbul ignore next - getPassword/setPassword is always mocked out
export class GenericUnixKeychainAccess extends GenericKeychainAccess {
  protected async isValidFileAccess(
    cb: (error: Nullable<Error>) => Promise<void>
  ): Promise<void> {
    const secretFile: string = path.join(
      await ConfigFile.resolveRootFolder(true),
      Global.STATE_FOLDER,
      ensure(KeychainConfig.getDefaultOptions().filename)
    );
    await super.isValidFileAccess(async err => {
      if (err != null) {
        await cb(err);
      } else {
        const keyFile = await KeychainConfig.create(
          KeychainConfig.getDefaultOptions()
        );
        const stats = await keyFile.stat();
        const octalModeStr = (stats.mode & 0o777).toString(8);
        const EXPECTED_OCTAL_PERM_VALUE = '600';
        if (octalModeStr === EXPECTED_OCTAL_PERM_VALUE) {
          await cb(null);
        } else {
          const errorConfig = new SfdxErrorConfig(
            '@salesforce/core',
            'encryption',
            'GenericKeychainInvalidPermsError',
            undefined,
            'GenericKeychainInvalidPermsErrorAction',
            [secretFile, EXPECTED_OCTAL_PERM_VALUE]
          );
          await cb(SfdxError.create(errorConfig));
        }
      }
    });
  }
}

/**
 * @private
 */
export class GenericWindowsKeychainAccess extends GenericKeychainAccess {}

/**
 * @private
 */
export const keyChainImpl = {
  generic_unix: new GenericUnixKeychainAccess(),
  generic_windows: new GenericWindowsKeychainAccess(),
  darwin: new KeychainAccess(_darwinImpl, nodeFs),
  linux: new KeychainAccess(_linuxImpl, nodeFs),
  validateProgram: _validateProgram
};

export type KeyChain =
  | GenericUnixKeychainAccess
  | GenericWindowsKeychainAccess
  | KeychainAccess;<|MERGE_RESOLUTION|>--- conflicted
+++ resolved
@@ -522,19 +522,12 @@
   fn: (error: Nullable<Error>, contents?: Dictionary<ConfigValue>) => void
 ) {
   try {
-<<<<<<< HEAD
     const config = await KeychainConfig.create(
       KeychainConfig.getDefaultOptions()
     );
-    config.set(SecretFields.ACCOUNT, opts.account);
-    config.set(SecretFields.KEY, opts.password || '');
-    config.set(SecretFields.SERVICE, opts.service);
-=======
-    const config = await KeychainConfig.create(KeychainConfig.getDefaultOptions());
     config.set(SecretField.ACCOUNT, opts.account);
     config.set(SecretField.KEY, opts.password || '');
     config.set(SecretField.SERVICE, opts.service);
->>>>>>> 3291e707
     await config.write();
 
     fn(null, config.getContents());
@@ -566,7 +559,10 @@
         return KeychainConfig.retrieve<KeychainConfig>()
           .then((config: KeychainConfig) => {
             // validate service name and account just because
-            if (opts.service === config.get(SecretField.SERVICE) && opts.account === config.get(SecretField.ACCOUNT)) {
+            if (
+              opts.service === config.get(SecretField.SERVICE) &&
+              opts.account === config.get(SecretField.ACCOUNT)
+            ) {
               const key = config.get(SecretField.KEY);
               // @ts-ignore TODO: Remove this ignore if we ever factor out `object` from `ConfigValue`
               fn(null, asString(key));
