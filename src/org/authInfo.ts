/*
 * Copyright (c) 2020, salesforce.com, inc.
 * All rights reserved.
 * Licensed under the BSD 3-Clause license.
 * For full license text, see LICENSE.txt file in the repo root or https://opensource.org/licenses/BSD-3-Clause
 */
import { randomBytes } from 'crypto';
import { resolve as pathResolve } from 'path';
import * as os from 'os';
import * as fs from 'fs';
import { AsyncOptionalCreatable, cloneJson, env, isEmpty, parseJson, parseJsonMap } from '@salesforce/kit';
import {
  AnyJson,
  asString,
  ensure,
  ensureJsonMap,
  ensureString,
  isArray,
  isPlainObject,
  isString,
  JsonMap,
  Many,
  Nullable,
  Optional,
} from '@salesforce/ts-types';
import { OAuth2, OAuth2Config as JsforceOAuth2Config, QueryResult, TokenResponse } from 'jsforce';
import Transport from 'jsforce/lib/transport';
import * as jwt from 'jsonwebtoken';
import { Config } from '../config/config';
import { ConfigAggregator } from '../config/configAggregator';
import { Logger } from '../logger';
import { SfError } from '../sfError';
import { sfdc } from '../util/sfdc';
import { StateAggregator } from '../stateAggregator';
import { Messages } from '../messages';
import { getLoginAudienceCombos, SfdcUrl } from '../util/sfdcUrl';
import { Connection, SFDX_HTTP_HEADERS } from './connection';
import { OrgConfigProperties } from './orgConfigProperties';
import { Org } from './org';

Messages.importMessagesDirectory(__dirname);
const messages = Messages.load('@salesforce/core', 'core', [
  'authInfoCreationError',
  'authInfoOverwriteError',
  'namedOrgNotFound',
  'orgDataNotAvailableError',
  'orgDataNotAvailableError.actions',
  'refreshTokenAuthError',
  'jwtAuthError',
  'authCodeUsernameRetrievalError',
  'authCodeExchangeError',
  'missingClientId',
]);

// These should these be brought into jsforce, especially all the jwt stuff.
// See https://github.com/jsforce/jsforce/issues/896
export type OAuth2Config = JsforceOAuth2Config & {
  privateKey?: string;
  privateKeyFile?: string;
  authCode?: string;
  refreshToken?: string;
  loginUrl?: string;
  username?: string;
};

/**
 * Fields for authorization, org, and local information.
 */
export type AuthFields = {
  accessToken?: string;
  alias?: string;
  authCode?: string;
  clientId?: string;
  clientSecret?: string;
  created?: string;
  createdOrgInstance?: string;
  devHubUsername?: string;
  instanceUrl?: string;
  instanceApiVersion?: string;
  instanceApiVersionLastRetrieved?: string;
  isDevHub?: boolean;
  loginUrl?: string;
  orgId?: string;
  password?: string;
  privateKey?: string;
  refreshToken?: string;
  scratchAdminUsername?: string;
  snapshot?: string;
  userId?: string;
  username?: string;
  usernames?: string[];
  userProfileName?: string;
  expirationDate?: string;
  tracksSource?: boolean;
};

export type OrgAuthorization = {
  orgId: string;
  username: string;
  oauthMethod: 'jwt' | 'web' | 'token' | 'unknown';
  aliases: Nullable<string[]>;
  configs: Nullable<string[]>;
  isScratchOrg?: boolean;
  isDevHub?: boolean;
  isSandbox?: boolean;
  instanceUrl?: string;
  accessToken?: string;
  error?: string;
  isExpired: boolean | 'unknown';
};

/**
 * Options for access token flow.
 */
export interface AccessTokenOptions {
  accessToken?: string;
  loginUrl?: string;
  instanceUrl?: string;
}

export type AuthSideEffects = {
  alias?: string;
  setDefault: boolean;
  setDefaultDevHub: boolean;
  setTracksSource?: boolean;
};

type UserInfo = AnyJson & {
  username: string;
  organizationId: string;
};

/* eslint-disable camelcase */
type UserInfoResult = AnyJson & {
  preferred_username: string;
  organization_id: string;
  user_id: string;
};
/* eslint-enable camelcase */

type User = AnyJson & {
  Username: string;
};

type AuthOptions = OAuth2Config & AccessTokenOptions;

/**
 * A function to update a refresh token when the access token is expired.
 */
export type RefreshFn = (
  conn: Connection,
  callback: (err: Nullable<Error>, accessToken?: string, res?: Record<string, unknown>) => Promise<void>
) => Promise<void>;

/**
 * Options for {@link Connection}.
 */
export type ConnectionOptions = AuthFields & {
  /**
   * OAuth options.
   */
  oauth2?: Partial<OAuth2Config>;
  /**
   * Refresh token callback.
   */
  refreshFn?: RefreshFn;
};

// Extend OAuth2 to add JWT Bearer Token Flow support.
class JwtOAuth2 extends OAuth2 {
  public constructor(options: OAuth2Config) {
    super(options);
  }

  public jwtAuthorize(innerToken: string): Promise<AnyJson> {
    // @ts-ignore
    return super._postParams({
      // eslint-disable-next-line camelcase
      grant_type: 'urn:ietf:params:oauth:grant-type:jwt-bearer',
      assertion: innerToken,
    });
  }
}

// parses the id field returned from jsForce oauth2 methods to get
// user ID and org ID.
function parseIdUrl(idUrl: string) {
  const idUrls = idUrl.split('/');
  const userId = idUrls.pop();
  const orgId = idUrls.pop();

  return {
    userId,
    orgId,
    url: idUrl,
  };
}

export const DEFAULT_CONNECTED_APP_INFO = {
  clientId: 'PlatformCLI',
  // Legacy. The connected app info is owned by the thing that
  // creates new AuthInfos. Currently that is the auth:* commands which
  // aren't owned by this core library. These values need to be here
  // for any old auth files where the id and secret aren't stored.
  //
  // Ideally, this would be removed at some point in the distant future
  // when all auth files now have the clientId stored in it.
  legacyClientId: 'SalesforceDevelopmentExperience',
  legacyClientSecret: '1384510088588713504',
};

/**
 * Handles persistence and fetching of user authentication information using
 * JWT, OAuth, or refresh tokens. Sets up the refresh flows that jsForce will
 * use to keep tokens active. An AuthInfo can also be created with an access
 * token, but AuthInfos created with access tokens can't be persisted to disk.
 *
 * **See** [Authorization](https://developer.salesforce.com/docs/atlas.en-us.sfdx_dev.meta/sfdx_dev/sfdx_dev_auth.htm)
 *
 * **See** [Salesforce DX Usernames and Orgs](https://developer.salesforce.com/docs/atlas.en-us.sfdx_dev.meta/sfdx_dev/sfdx_dev_cli_usernames_orgs.htm)
 *
 * ```
 * // Creating a new authentication file.
 * const authInfo = await AuthInfo.create({
 *   username: myAdminUsername,
 *   oauth2Options: {
 *     loginUrl, authCode, clientId, clientSecret
 *   }
 * );
 * authInfo.save();
 *
 * // Creating an authorization info with an access token.
 * const authInfo = await AuthInfo.create({
 *   username: accessToken
 * });
 *
 * // Using an existing authentication file.
 * const authInfo = await AuthInfo.create({
 *   username: myAdminUsername
 * });
 *
 * // Using the AuthInfo
 * const connection = await Connection.create({ authInfo });
 * ```
 */

export class AuthInfo extends AsyncOptionalCreatable<AuthInfo.Options> {
  // Possibly overridden in create
  private usingAccessToken = false;

  // Initialized in init
  private logger!: Logger;
  private stateAggregator!: StateAggregator;
  private username!: string;

  private options: AuthInfo.Options;

  /**
   * Constructor
   * **Do not directly construct instances of this class -- use {@link AuthInfo.create} instead.**
   *
   * @param options The options for the class instance
   */
  public constructor(options?: AuthInfo.Options) {
    super(options);
    this.options = options || {};
  }

  /**
   * Returns the default instance url
   *
   * @returns {string}
   */
  public static getDefaultInstanceUrl(): string {
    const configuredInstanceUrl = ConfigAggregator.getValue(OrgConfigProperties.ORG_INSTANCE_URL).value as string;
    return configuredInstanceUrl || SfdcUrl.PRODUCTION;
  }

  /**
   * Get a list of all authorizations based on auth files stored in the global directory.
   * One can supply a filter (see @param orgAuthFilter) and calling this function without
   * a filter will return all authorizations.
   *
   * @param orgAuthFilter A predicate function that returns true for those org authorizations that are to be retained.
   *
   * @returns {Promise<OrgAuthorization[]>}
   */
  public static async listAllAuthorizations(
    orgAuthFilter = (orgAuth: OrgAuthorization): boolean => !!orgAuth
  ): Promise<OrgAuthorization[]> {
    const stateAggregator = await StateAggregator.getInstance();
    const config = (await ConfigAggregator.create()).getConfigInfo();
    const orgs = await stateAggregator.orgs.readAll();
    const final: OrgAuthorization[] = [];
    for (const org of orgs) {
      const username = ensureString(org.username);
      const aliases = stateAggregator.aliases.getAll(username) ?? undefined;
      // Get a list of configuration values that are set to either the username or one
      // of the aliases
      const configs = config
        .filter((c) => aliases.includes(c.value as string) || c.value === username)
        .map((c) => c.key);
      try {
        const authInfo = await AuthInfo.create({ username });
        const { orgId, instanceUrl, devHubUsername, expirationDate, isDevHub } = authInfo.getFields();
        final.push({
          aliases,
          configs,
          username,
          instanceUrl,
          isScratchOrg: Boolean(devHubUsername),
          isDevHub: isDevHub || false,
          isSandbox: await stateAggregator.sandboxes.hasFile(orgId as string),
          orgId: orgId as string,
          accessToken: authInfo.getConnectionOptions().accessToken,
          oauthMethod: authInfo.isJwt() ? 'jwt' : authInfo.isOauth() ? 'web' : 'token',
          isExpired:
            Boolean(devHubUsername) && expirationDate
              ? new Date(ensureString(expirationDate)).getTime() < new Date().getTime()
              : 'unknown',
        });
      } catch (err) {
        final.push({
          aliases,
          configs,
          username,
          orgId: org.orgId as string,
          instanceUrl: org.instanceUrl,
          accessToken: undefined,
          oauthMethod: 'unknown',
          error: (err as Error).message,
          isExpired: 'unknown',
        });
      }
    }

    return final.filter(orgAuthFilter);
  }

  /**
   * Returns true if one or more authentications are persisted.
   */
  public static async hasAuthentications(): Promise<boolean> {
    try {
      const auths = await (await StateAggregator.getInstance()).orgs.list();
      return !isEmpty(auths);
    } catch (err) {
      const error = err as SfError;
      if (error.name === 'OrgDataNotAvailableError' || error.code === 'ENOENT') {
        return false;
      }
      throw error;
    }
  }

  /**
   * Get the authorization URL.
   *
   * @param options The options to generate the URL.
   */
  public static getAuthorizationUrl(options: OAuth2Config & { scope?: string }, oauth2?: OAuth2): string {
    // Always use a verifier for enhanced security
    options.useVerifier = true;
    const oauth2Verifier = oauth2 || new OAuth2(options);

    // The state parameter allows the redirectUri callback listener to ignore request
    // that don't contain the state value.
    const params = {
      state: randomBytes(Math.ceil(6)).toString('hex'),
      prompt: 'login',
      // Default connected app is 'refresh_token api web'
      scope: options.scope || env.getString('SFDX_AUTH_SCOPES', 'refresh_token api web'),
    };

    return oauth2Verifier.getAuthorizationUrl(params);
  }

  /**
   * Parse a sfdx auth url, usually obtained by `authInfo.getSfdxAuthUrl`.
   *
   * @example
   * ```
   * await AuthInfo.create(AuthInfo.parseSfdxAuthUrl(sfdxAuthUrl));
   * ```
   * @param sfdxAuthUrl
   */
  public static parseSfdxAuthUrl(
    sfdxAuthUrl: string
  ): Pick<AuthFields, 'clientId' | 'clientSecret' | 'refreshToken' | 'loginUrl'> {
    const match = sfdxAuthUrl.match(
      /^force:\/\/([a-zA-Z0-9._-]+):([a-zA-Z0-9._-]*):([a-zA-Z0-9._-]+={0,2})@([a-zA-Z0-9._-]+)/
    );

    if (!match) {
      throw new SfError(
        'Invalid SFDX auth URL. Must be in the format "force://<clientId>:<clientSecret>:<refreshToken>@<instanceUrl>".  Note that the SFDX auth URL uses the "force" protocol, and not "http" or "https".  Also note that the "instanceUrl" inside the SFDX auth URL doesn\'t include the protocol ("https://").',
        'INVALID_SFDX_AUTH_URL'
      );
    }
    const [, clientId, clientSecret, refreshToken, loginUrl] = match;
    return {
      clientId,
      clientSecret,
      refreshToken,
      loginUrl: `https://${loginUrl}`,
    };
  }

  /**
   * Given a set of decrypted fields and an authInfo, determine if the org belongs to an available
   * dev hub.
   *
   * @param fields
   * @param orgAuthInfo
   */
  public static async identifyPossibleScratchOrgs(fields: AuthFields, orgAuthInfo: AuthInfo): Promise<void> {
    // fields property is passed in because the consumers of this method have performed the decrypt.
    // This is so we don't have to call authInfo.getFields(true) and decrypt again OR accidentally save an
    // authInfo before it is necessary.
    const logger = await Logger.child('Common', { tag: 'identifyPossibleScratchOrgs' });

    // return if we already know the hub org we know it is a devhub or prod-like or no orgId present
    if (fields.isDevHub || fields.devHubUsername || !fields.orgId) return;

    logger.debug('getting devHubs');

    // TODO: return if url is not sandbox-like to avoid constantly asking about production orgs
    // TODO: someday we make this easier by asking the org if it is a scratch org

    const hubAuthInfos = await AuthInfo.getDevHubAuthInfos();
    logger.debug(`found ${hubAuthInfos.length} DevHubs`);
    if (hubAuthInfos.length === 0) return;

    // ask all those orgs if they know this orgId
    await Promise.all(
      hubAuthInfos.map(async (hubAuthInfo) => {
        try {
          const data = await AuthInfo.queryScratchOrg(hubAuthInfo.username, fields.orgId as string);
          if (data.totalSize > 0) {
            // if any return a result
            logger.debug(`found orgId ${fields.orgId} in devhub ${hubAuthInfo.username}`);
            try {
              await orgAuthInfo.save({ ...fields, devHubUsername: hubAuthInfo.username });
              logger.debug(`set ${hubAuthInfo.username} as devhub for scratch org ${orgAuthInfo.getUsername()}`);
            } catch (error) {
              logger.debug(`error updating auth file for ${orgAuthInfo.getUsername()}`, error);
            }
          }
        } catch (error) {
          logger.error(`Error connecting to devhub ${hubAuthInfo.username}`, error);
        }
      })
    );
  }

  /**
   * Find all dev hubs available in the local environment.
   */
  public static async getDevHubAuthInfos(): Promise<OrgAuthorization[]> {
    return await AuthInfo.listAllAuthorizations((possibleHub) => possibleHub?.isDevHub ?? false);
  }

  private static async queryScratchOrg(
    devHubUsername: string | undefined,
    scratchOrgId: string
  ): Promise<QueryResult<QueryResult<{ Id: string }>>> {
    const devHubOrg = await Org.create({ aliasOrUsername: devHubUsername });
    const conn = devHubOrg.getConnection();
    const data = await conn.query<QueryResult<{ Id: string }>>(
      `select Id from ScratchOrgInfo where ScratchOrg = '${sfdc.trimTo15(scratchOrgId)}'`
    );
    return data;
  }
  /**
   * Get the username.
   */
  public getUsername(): string {
    return this.username;
  }

  /**
   * Returns true if `this` is using the JWT flow.
   */
  public isJwt(): boolean {
    const { refreshToken, privateKey } = this.getFields();
    return !refreshToken && !!privateKey;
  }

  /**
   * Returns true if `this` is using an access token flow.
   */
  public isAccessTokenFlow(): boolean {
    const { refreshToken, privateKey } = this.getFields();
    return !refreshToken && !privateKey;
  }

  /**
   * Returns true if `this` is using the oauth flow.
   */
  public isOauth(): boolean {
    return !this.isAccessTokenFlow() && !this.isJwt();
  }

  /**
   * Returns true if `this` is using the refresh token flow.
   */
  public isRefreshTokenFlow(): boolean {
    const { refreshToken, authCode } = this.getFields();
    return !authCode && !!refreshToken;
  }

  /**
   * Updates the cache and persists the authentication fields (encrypted).
   *
   * @param authData New data to save.
   */
  public async save(authData?: AuthFields): Promise<AuthInfo> {
    this.update(authData);
    const username = ensure(this.getUsername());

    if (sfdc.matchesAccessToken(username)) {
      this.logger.debug('Username is an accesstoken. Skip saving authinfo to disk.');
      return this;
    }

    await this.stateAggregator.orgs.write(username);
    this.logger.info(`Saved auth info for username: ${username}`);
    return this;
  }

  /**
   * Update the authorization fields, encrypting sensitive fields, but do not persist.
   * For convenience `this` object is returned.
   *
   * @param authData Authorization fields to update.
   */
  public update(authData?: AuthFields): AuthInfo {
    if (authData && isPlainObject(authData)) {
      this.username = authData.username || this.username;
      this.stateAggregator.orgs.update(this.username, authData);
      this.logger.info(`Updated auth info for username: ${this.username}`);
    }
    return this;
  }

  /**
   * Get the auth fields (decrypted) needed to make a connection.
   */
  public getConnectionOptions(): ConnectionOptions {
    let opts: ConnectionOptions;

    const decryptedCopy = this.getFields(true);
    const { accessToken, instanceUrl, loginUrl } = decryptedCopy;

    if (this.isAccessTokenFlow()) {
      this.logger.info('Returning fields for a connection using access token.');

      // Just auth with the accessToken
      opts = { accessToken, instanceUrl, loginUrl };
    } else if (this.isJwt()) {
      this.logger.info('Returning fields for a connection using JWT config.');
      opts = {
        accessToken,
        instanceUrl,
        refreshFn: this.refreshFn.bind(this),
      };
    } else {
      // @TODO: figure out loginUrl and redirectUri (probably get from config class)
      //
      // redirectUri: org.config.getOauthCallbackUrl()
      // loginUrl: this.fields.instanceUrl || this.config.getAppConfig().sfdcLoginUrl
      this.logger.info('Returning fields for a connection using OAuth config.');

      // Decrypt a user provided client secret or use the default.
      opts = {
        oauth2: {
          loginUrl: instanceUrl || SfdcUrl.PRODUCTION,
          clientId: this.getClientId(),
          redirectUri: this.getRedirectUri(),
        },
        accessToken,
        instanceUrl,
        refreshFn: this.refreshFn.bind(this),
      };
    }

    // decrypt the fields
    return opts;
  }

  public getClientId(): string {
    return this.getFields()?.clientId || DEFAULT_CONNECTED_APP_INFO.legacyClientId;
  }

  public getRedirectUri(): string {
    return 'http://localhost:1717/OauthRedirect';
  }

  /**
   * Get the authorization fields.
   *
   * @param decrypt Decrypt the fields.
   */
  public getFields(decrypt?: boolean): AuthFields {
    return this.stateAggregator.orgs.get(this.username, decrypt) ?? {};
  }

  /**
   * Get the org front door (used for web based oauth flows)
   */
  public getOrgFrontDoorUrl(): string {
    const authFields = this.getFields(true);
    const base = ensureString(authFields.instanceUrl).replace(/\/+$/, '');
    const accessToken = ensureString(authFields.accessToken);
    return `${base}/secur/frontdoor.jsp?sid=${accessToken}`;
  }

  /**
   * Returns true if this org is using access token auth.
   */
  public isUsingAccessToken(): boolean {
    return this.usingAccessToken;
  }

  /**
   * Get the SFDX Auth URL.
   *
   * **See** [SFDX Authorization](https://developer.salesforce.com/docs/atlas.en-us.sfdx_cli_reference.meta/sfdx_cli_reference/cli_reference_force_auth.htm#cli_reference_force_auth)
   */
  public getSfdxAuthUrl(): string {
    const decryptedFields = this.getFields(true);
    const instanceUrl = ensure(decryptedFields.instanceUrl, 'undefined instanceUrl').replace(/^https?:\/\//, '');
    let sfdxAuthUrl = 'force://';

    if (decryptedFields.clientId) {
      sfdxAuthUrl += `${decryptedFields.clientId}:${decryptedFields.clientSecret || ''}:`;
    }

    sfdxAuthUrl += `${ensure(decryptedFields.refreshToken, 'undefined refreshToken')}@${instanceUrl}`;
    return sfdxAuthUrl;
  }

  /**
   * Convenience function to handle typical side effects encountered when dealing with an AuthInfo.
   * Given the values supplied in parameter sideEffects, this function will set auth alias, default auth
   * and default dev hub.
   *
   * @param sideEffects - instance of AuthSideEffects
   */
  public async handleAliasAndDefaultSettings(sideEffects: AuthSideEffects): Promise<void> {
    if (
      sideEffects.alias ||
      sideEffects.setDefault ||
      sideEffects.setDefaultDevHub ||
      typeof sideEffects.setTracksSource === 'boolean'
    ) {
      if (sideEffects.alias) await this.setAlias(sideEffects.alias);
      if (sideEffects.setDefault) await this.setAsDefault({ org: true });
      if (sideEffects.setDefaultDevHub) await this.setAsDefault({ devHub: true });
      if (typeof sideEffects.setTracksSource === 'boolean') {
        await this.save({ tracksSource: sideEffects.setTracksSource });
      } else {
        await this.save();
      }
    }
  }

  /**
   * Set the target-env (default) or the target-dev-hub to the alias if
   * it exists otherwise to the username. Method will try to set the local
   * config first but will default to global config if that fails.
   *
   * @param options
   */
  public async setAsDefault(options: { org?: boolean; devHub?: boolean } = { org: true }): Promise<void> {
    let config: Config;
    // if we fail to create the local config, default to the global config
    try {
      config = await Config.create({ isGlobal: false });
    } catch {
      config = await Config.create({ isGlobal: true });
    }

    const username = ensureString(this.getUsername());
    const alias = this.stateAggregator.aliases.get(username);
    const value = alias ?? username;

    if (options.org) {
      config.set(OrgConfigProperties.TARGET_ORG, value);
    }

    if (options.devHub) {
      config.set(OrgConfigProperties.TARGET_DEV_HUB, value);
    }
    await config.write();
  }

  /**
   * Sets the provided alias to the username
   *
   * @param alias alias to set
   */
  public async setAlias(alias: string): Promise<void> {
    this.stateAggregator.aliases.set(alias, this.getUsername());
    await this.stateAggregator.aliases.write();
  }

  /**
   * Initializes an instance of the AuthInfo class.
   */
  public async init(): Promise<void> {
    this.stateAggregator = await StateAggregator.getInstance();

    const username = this.options.username;
    const authOptions = (this.options.oauth2Options || this.options.accessTokenOptions) as AuthOptions;

    // Must specify either username and/or options
    if (!username && !authOptions) {
      throw messages.createError('authInfoCreationError');
    }

    // If a username AND oauth options, ensure an authorization for the username doesn't
    // already exist. Throw if it does so we don't overwrite the authorization.
    if (username && authOptions) {
      if (await this.stateAggregator.orgs.hasFile(username)) {
        throw messages.createError('authInfoOverwriteError');
      }
    }

    const oauthUsername = username || authOptions?.username;

    if (oauthUsername) {
      this.username = oauthUsername;
      await this.stateAggregator.orgs.read(oauthUsername, false, false);
    } // Else it will be set in initAuthOptions below.

    // If the username is an access token, use that for auth and don't persist
    if (isString(oauthUsername) && sfdc.matchesAccessToken(oauthUsername)) {
      // Need to initAuthOptions the logger and authInfoCrypto since we don't call init()
      this.logger = await Logger.child('AuthInfo');

      const aggregator = await ConfigAggregator.create();
      const instanceUrl = this.getInstanceUrl(authOptions, aggregator);

      this.update({
        accessToken: oauthUsername,
        instanceUrl,
        orgId: oauthUsername.split('!')[0],
        loginUrl: instanceUrl,
      });

      this.usingAccessToken = true;
    }
    // If a username with NO oauth options, ensure authorization already exist.
    else if (username && !authOptions && !(await this.stateAggregator.orgs.exists(username))) {
      throw messages.createError('namedOrgNotFound', [username]);
    } else {
      await this.initAuthOptions(authOptions);
    }
  }

  private getInstanceUrl(options: AuthOptions, aggregator: ConfigAggregator) {
    const instanceUrl =
<<<<<<< HEAD
      options?.instanceUrl || (aggregator.getPropertyValue(OrgConfigProperties.ORG_INSTANCE_URL) as string);
    return instanceUrl || SfdcUrl.PRODUCTION;
=======
      options?.instanceUrl ?? (aggregator.getPropertyValue(OrgConfigProperties.ORG_INSTANCE_URL) as string);
    return instanceUrl ?? SfdcUrl.PRODUCTION;
>>>>>>> de7c24ac
  }

  /**
   * Initialize this AuthInfo instance with the specified options. If options are not provided, initialize it from cache
   * or by reading from the persistence store. For convenience `this` object is returned.
   *
   * @param options Options to be used for creating an OAuth2 instance.
   *
   * **Throws** *{@link SfError}{ name: 'NamedOrgNotFoundError' }* Org information does not exist.
   * @returns {Promise<AuthInfo>}
   */
  private async initAuthOptions(options?: OAuth2Config | AccessTokenOptions): Promise<AuthInfo> {
    this.logger = await Logger.child('AuthInfo');

    // If options were passed, use those before checking cache and reading an auth file.
    let authConfig: AuthFields;

    if (options) {
      options = cloneJson(options);

      if (this.isTokenOptions(options)) {
        authConfig = options;
        const userInfo = await this.retrieveUserInfo(
          ensureString(options.instanceUrl),
          ensureString(options.accessToken)
        );
        this.update({ username: userInfo?.username, orgId: userInfo?.organizationId });
      } else {
        if (this.options.parentUsername) {
          const parentFields = await this.loadDecryptedAuthFromConfig(this.options.parentUsername);

          options.clientId = parentFields.clientId;

          if (process.env.SFDX_CLIENT_SECRET) {
            options.clientSecret = process.env.SFDX_CLIENT_SECRET;
          } else {
            // Grab whatever flow is defined
            Object.assign(options, {
              clientSecret: parentFields.clientSecret,
              privateKey: parentFields.privateKey ? pathResolve(parentFields.privateKey) : parentFields.privateKey,
            });
          }
        }

        // jwt flow
        // Support both sfdx and jsforce private key values
        if (!options.privateKey && options.privateKeyFile) {
          options.privateKey = pathResolve(options.privateKeyFile);
        }

        if (options.privateKey) {
          authConfig = await this.authJwt(options);
        } else if (!options.authCode && options.refreshToken) {
          // refresh token flow (from sfdxUrl or OAuth refreshFn)
          authConfig = await this.buildRefreshTokenConfig(options);
        } else {
          if (this.options.oauth2 instanceof OAuth2) {
            // authcode exchange / web auth flow
            authConfig = await this.exchangeToken(options, this.options.oauth2);
          } else {
            authConfig = await this.exchangeToken(options);
          }
        }
      }

      authConfig.isDevHub = await this.determineIfDevHub(
        ensureString(authConfig.instanceUrl),
        ensureString(authConfig.accessToken)
      );

      if (authConfig.username) await this.stateAggregator.orgs.read(authConfig.username, false, false);

      // Update the auth fields WITH encryption
      this.update(authConfig);
    }

    return this;
  }

  private async loadDecryptedAuthFromConfig(username: string): Promise<AuthFields> {
    // Fetch from the persisted auth file
    const authInfo = this.stateAggregator.orgs.get(username, true);
    if (!authInfo) {
      throw messages.createError('namedOrgNotFound', [username]);
    }
    return authInfo;
  }

  private isTokenOptions(options: OAuth2Config | AccessTokenOptions): options is AccessTokenOptions {
    // Although OAuth2Config does not contain refreshToken, privateKey, or privateKeyFile, a JS consumer could still pass those in
    // which WILL have an access token as well, but it should be considered an OAuth2Config at that point.
    return (
      'accessToken' in options &&
      !('refreshToken' in options) &&
      !('privateKey' in options) &&
      !('privateKeyFile' in options) &&
      !('authCode' in options)
    );
  }

  // A callback function for a connection to refresh an access token.  This is used
  // both for a JWT connection and an OAuth connection.
  private async refreshFn(
    conn: Connection,
    callback: (err: Nullable<Error | SfError>, accessToken?: string, res?: Record<string, unknown>) => Promise<void>
  ): Promise<void> {
    this.logger.info('Access token has expired. Updating...');

    try {
      const fields = this.getFields(true);
      await this.initAuthOptions(fields);
      await this.save();
      return await callback(null, fields.accessToken);
    } catch (err) {
      const error = err as Error;
      if (error?.message?.includes('Data Not Available')) {
        // Set cause to keep original stacktrace
        return await callback(messages.createError('orgDataNotAvailableError', [this.getUsername()], [], error));
      }
      return await callback(error);
    }
  }

  private async readJwtKey(keyFile: string): Promise<string> {
    return fs.promises.readFile(keyFile, 'utf8');
  }

  // Build OAuth config for a JWT auth flow
  private async authJwt(options: OAuth2Config): Promise<AuthFields> {
    if (!options.clientId) {
      throw messages.createError('missingClientId');
    }
    const privateKeyContents = await this.readJwtKey(ensureString(options.privateKey));
    const { loginUrl = SfdcUrl.PRODUCTION } = options;
    const url = new SfdcUrl(loginUrl);
<<<<<<< HEAD
    const createdOrgInstance = (this.getFields().createdOrgInstance || '').trim().toLowerCase();
=======
    const createdOrgInstance = (this.getFields().createdOrgInstance ?? '').trim().toLowerCase();
>>>>>>> de7c24ac
    const audienceUrl = await url.getJwtAudienceUrl(createdOrgInstance);
    let authFieldsBuilder: JsonMap | undefined;
    const authErrors = [];
    // given that we can no longer depend on instance names or URls to determine audience, let's try them all
    const loginAndAudienceUrls = getLoginAudienceCombos(audienceUrl, loginUrl);
    for (const [login, audience] of loginAndAudienceUrls) {
      try {
        authFieldsBuilder = await this.tryJwtAuth(options.clientId, login, audience, privateKeyContents);
        break;
      } catch (err) {
        const error = err as Error;
        const message = error.message.includes('audience') ? `${error.message}-${login}:${audience}` : error.message;
        authErrors.push(message);
      }
    }
    if (!authFieldsBuilder) {
      throw messages.createError('jwtAuthError', [authErrors.join('\n')]);
    }
    const authFields: AuthFields = {
      accessToken: asString(authFieldsBuilder.access_token),
      orgId: parseIdUrl(ensureString(authFieldsBuilder.id)).orgId,
      loginUrl: options.loginUrl,
      privateKey: options.privateKey,
      clientId: options.clientId,
    };

    const instanceUrl = ensureString(authFieldsBuilder.instance_url);
    const sfdcUrl = new SfdcUrl(instanceUrl);
    try {
      // Check if the url is resolvable. This can fail when my-domains have not been replicated.
      await sfdcUrl.lookup();
      authFields.instanceUrl = instanceUrl;
    } catch (err) {
      this.logger.debug(
        `Instance URL [${authFieldsBuilder.instance_url}] is not available.  DNS lookup failed. Using loginUrl [${options.loginUrl}] instead. This may result in a "Destination URL not reset" error.`
      );
      authFields.instanceUrl = options.loginUrl;
    }

    return authFields;
  }

  private async tryJwtAuth(
    clientId: string,
    loginUrl: string,
    audienceUrl: string,
    privateKeyContents: string
  ): Promise<JsonMap> {
    const jwtToken = jwt.sign(
      {
        iss: clientId,
        sub: this.getUsername(),
        aud: audienceUrl,
        exp: Date.now() + 300,
      },
      privateKeyContents,
      {
        algorithm: 'RS256',
      }
    );

    const oauth2 = new JwtOAuth2({ loginUrl });
    return ensureJsonMap(await oauth2.jwtAuthorize(jwtToken));
  }

  // Build OAuth config for a refresh token auth flow
  private async buildRefreshTokenConfig(options: OAuth2Config): Promise<AuthFields> {
    // Ideally, this would be removed at some point in the distant future when all auth files
    // now have the clientId stored in it.
    if (!options.clientId) {
      options.clientId = DEFAULT_CONNECTED_APP_INFO.legacyClientId;
      options.clientSecret = DEFAULT_CONNECTED_APP_INFO.legacyClientSecret;
    }

    if (!options.redirectUri) {
      options.redirectUri = this.getRedirectUri();
    }

    const oauth2 = new OAuth2(options);
    let authFieldsBuilder: TokenResponse;
    try {
      authFieldsBuilder = await oauth2.refreshToken(ensure(options.refreshToken));
    } catch (err) {
      throw messages.createError('refreshTokenAuthError', [(err as Error).message]);
    }

    // @ts-ignore
    const { orgId } = parseIdUrl(authFieldsBuilder.id);

    let username = this.getUsername();
    if (!username) {
      const userInfo = await this.retrieveUserInfo(authFieldsBuilder.instance_url, authFieldsBuilder.access_token);
      username = ensureString(userInfo?.username);
    }
    return {
      orgId,
      username,
      accessToken: authFieldsBuilder.access_token,
      // @ts-ignore TODO: need better typings for jsforce
      instanceUrl: authFieldsBuilder.instance_url,
      // @ts-ignore TODO: need better typings for jsforce
      loginUrl: options.loginUrl || authFieldsBuilder.instance_url,
      refreshToken: options.refreshToken,
      clientId: options.clientId,
      clientSecret: options.clientSecret,
    };
  }

  /**
   * Performs an authCode exchange but the Oauth2 feature of jsforce is extended to include a code_challenge
   *
   * @param options The oauth options
   * @param oauth2 The oauth2 extension that includes a code_challenge
   */
  private async exchangeToken(options: OAuth2Config, oauth2: OAuth2 = new OAuth2(options)): Promise<AuthFields> {
    if (!oauth2.redirectUri) {
      oauth2.redirectUri = this.getRedirectUri();
    }
    if (!oauth2.clientId) {
      oauth2.clientId = this.getClientId();
    }

    // Exchange the auth code for an access token and refresh token.
    let authFields: TokenResponse;
    try {
      this.logger.info(`Exchanging auth code for access token using loginUrl: ${options.loginUrl}`);
      authFields = await oauth2.requestToken(ensure(options.authCode));
    } catch (err) {
      throw messages.createError('authCodeExchangeError', [(err as Error).message]);
    }

    // @ts-ignore TODO: need better typings for jsforce
    const { orgId } = parseIdUrl(authFields.id);

    let username: Optional<string> = this.getUsername();

    // Only need to query for the username if it isn't known. For example, a new auth code exchange
    // rather than refreshing a token on an existing connection.
    if (!username) {
      // @ts-ignore
      const userInfo = await this.retrieveUserInfo(authFields.instance_url, authFields.access_token);
      username = userInfo?.username;
    }

    return {
      accessToken: authFields.access_token,
      // @ts-ignore TODO: need better typings for jsforce
      instanceUrl: authFields.instance_url,
      orgId,
      username,
      // @ts-ignore TODO: need better typings for jsforce
      loginUrl: options.loginUrl || authFields.instance_url,
      refreshToken: authFields.refresh_token,
      clientId: options.clientId,
      clientSecret: options.clientSecret,
    };
  }

  private async retrieveUserInfo(instanceUrl: string, accessToken: string): Promise<Optional<UserInfo>> {
    // Make a REST call for the username directly.  Normally this is done via a connection
    // but we don't want to create circular dependencies or lots of snowflakes
    // within this file to support it.
    const apiVersion = 'v51.0'; // hardcoding to v51.0 just for this call is okay.
    const instance = ensure(instanceUrl);
    const baseUrl = new SfdcUrl(instance);
    const userInfoUrl = `${baseUrl}services/oauth2/userinfo`;
    const headers = Object.assign({ Authorization: `Bearer ${accessToken}` }, SFDX_HTTP_HEADERS);
    try {
      this.logger.info(`Sending request for Username after successful auth code exchange to URL: ${userInfoUrl}`);
      let response = await new Transport().httpRequest({ url: userInfoUrl, method: 'GET', headers });
      if (response.statusCode >= 400) {
        this.throwUserGetException(response);
      } else {
        const userInfoJson = parseJsonMap(response.body) as UserInfoResult;
        const url = `${baseUrl}/services/data/${apiVersion}/sobjects/User/${userInfoJson.user_id}`;
        this.logger.info(`Sending request for User SObject after successful auth code exchange to URL: ${url}`);
        response = await new Transport().httpRequest({ url, method: 'GET', headers });
        if (response.statusCode >= 400) {
          this.throwUserGetException(response);
        } else {
          // eslint-disable-next-line camelcase
          userInfoJson.preferred_username = (parseJsonMap(response.body) as User).Username;
        }
        return { username: userInfoJson.preferred_username, organizationId: userInfoJson.organization_id };
      }
    } catch (err) {
      throw messages.createError('authCodeUsernameRetrievalError', [(err as Error).message]);
    }
  }

  /**
   * Given an error while getting the User object, handle different possibilities of response.body.
   *
   * @param response
   * @private
   */
  private throwUserGetException(response: { body?: string }) {
    let errorMsg = '';
<<<<<<< HEAD
    const bodyAsString = response.body || JSON.stringify({ message: 'UNKNOWN', errorCode: 'UNKNOWN' });
=======
    const bodyAsString = response.body ?? JSON.stringify({ message: 'UNKNOWN', errorCode: 'UNKNOWN' });
>>>>>>> de7c24ac
    try {
      const body = parseJson(bodyAsString) as Many<{ message?: string; errorCode?: string }>;
      if (isArray(body)) {
        errorMsg = body.map((line) => line.message ?? line.errorCode ?? 'UNKNOWN').join(os.EOL);
      } else {
        errorMsg = body.message ?? body.errorCode ?? 'UNKNOWN';
      }
    } catch (err) {
      errorMsg = `${bodyAsString}`;
    }
    throw new SfError(errorMsg);
  }

  /**
   * Returns `true` if the org is a Dev Hub.
   *
   * Check access to the ScratchOrgInfo object to determine if the org is a dev hub.
   */
  private async determineIfDevHub(instanceUrl: string, accessToken: string): Promise<boolean> {
    // Make a REST call for the ScratchOrgInfo obj directly.  Normally this is done via a connection
    // but we don't want to create circular dependencies or lots of snowflakes
    // within this file to support it.
    const apiVersion = 'v51.0'; // hardcoding to v51.0 just for this call is okay.
    const instance = ensure(instanceUrl);
    const baseUrl = new SfdcUrl(instance);
    const scratchOrgInfoUrl = `${baseUrl}/services/data/${apiVersion}/query?q=SELECT%20Id%20FROM%20ScratchOrgInfo%20limit%201`;
    const headers = Object.assign({ Authorization: `Bearer ${accessToken}` }, SFDX_HTTP_HEADERS);

    try {
      const res = await new Transport().httpRequest({ url: scratchOrgInfoUrl, method: 'GET', headers });
      if (res.statusCode >= 400) {
        return false;
      }
      return true;
    } catch (err) {
      /* Not a dev hub */
      return false;
    }
  }
}

export namespace AuthInfo {
  /**
   * Constructor options for AuthInfo.
   */
  export interface Options {
    /**
     * Org signup username.
     */
    username?: string;
    /**
     * OAuth options.
     */
    oauth2Options?: OAuth2Config;
    /**
     * Options for the access token auth.
     */
    accessTokenOptions?: AccessTokenOptions;

    oauth2?: OAuth2;

    /**
     * In certain situations, a new auth info wants to use the connected app
     * information from another parent org. Typically for scratch org or sandbox
     * creation.
     */
    parentUsername?: string;

    isDevHub?: boolean;
  }
}<|MERGE_RESOLUTION|>--- conflicted
+++ resolved
@@ -761,13 +761,8 @@
 
   private getInstanceUrl(options: AuthOptions, aggregator: ConfigAggregator) {
     const instanceUrl =
-<<<<<<< HEAD
-      options?.instanceUrl || (aggregator.getPropertyValue(OrgConfigProperties.ORG_INSTANCE_URL) as string);
-    return instanceUrl || SfdcUrl.PRODUCTION;
-=======
       options?.instanceUrl ?? (aggregator.getPropertyValue(OrgConfigProperties.ORG_INSTANCE_URL) as string);
     return instanceUrl ?? SfdcUrl.PRODUCTION;
->>>>>>> de7c24ac
   }
 
   /**
@@ -903,11 +898,7 @@
     const privateKeyContents = await this.readJwtKey(ensureString(options.privateKey));
     const { loginUrl = SfdcUrl.PRODUCTION } = options;
     const url = new SfdcUrl(loginUrl);
-<<<<<<< HEAD
-    const createdOrgInstance = (this.getFields().createdOrgInstance || '').trim().toLowerCase();
-=======
     const createdOrgInstance = (this.getFields().createdOrgInstance ?? '').trim().toLowerCase();
->>>>>>> de7c24ac
     const audienceUrl = await url.getJwtAudienceUrl(createdOrgInstance);
     let authFieldsBuilder: JsonMap | undefined;
     const authErrors = [];
@@ -1106,11 +1097,7 @@
    */
   private throwUserGetException(response: { body?: string }) {
     let errorMsg = '';
-<<<<<<< HEAD
-    const bodyAsString = response.body || JSON.stringify({ message: 'UNKNOWN', errorCode: 'UNKNOWN' });
-=======
     const bodyAsString = response.body ?? JSON.stringify({ message: 'UNKNOWN', errorCode: 'UNKNOWN' });
->>>>>>> de7c24ac
     try {
       const body = parseJson(bodyAsString) as Many<{ message?: string; errorCode?: string }>;
       if (isArray(body)) {
