--- conflicted
+++ resolved
@@ -9,12 +9,8 @@
 import { AnyJson } from '@salesforce/ts-types';
 import { OAuth2Config, SaveResult } from 'jsforce';
 import { retryDecorator, RetryError } from 'ts-retry-promise';
-<<<<<<< HEAD
 import { rootLogger } from '../logger/logger';
-=======
 import { JwtOAuth2Config } from '../org/authInfo';
-import { Logger } from '../logger';
->>>>>>> 1f527330
 import { Messages } from '../messages';
 import { SfError } from '../sfError';
 import { SfdcUrl } from '../util/sfdcUrl';
