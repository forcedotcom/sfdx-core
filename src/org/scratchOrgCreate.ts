--- conflicted
+++ resolved
@@ -278,27 +278,16 @@
 
   await emit({ stage: 'deploy settings', scratchOrgInfo: soi });
 
-<<<<<<< HEAD
   const [authInfo] = await Promise.all([
     resolveUrl(scratchOrgAuthInfo),
     deploySettings(
       scratchOrg,
       settingsGenerator,
       apiversion ??
-        (new ConfigAggregator().getPropertyValue('apiVersion') as string) ??
+        (new ConfigAggregator().getPropertyValue('org-api-version') as string) ??
         (await scratchOrg.retrieveMaxApiVersion())
     ),
   ]);
-=======
-  const authInfo = await deploySettingsAndResolveUrl(
-    scratchOrgAuthInfo,
-    apiversion ??
-      (configAggregator.getPropertyValue('org-api-version') as string) ??
-      (await scratchOrg.retrieveMaxApiVersion()),
-    settingsGenerator,
-    scratchOrg
-  );
->>>>>>> f01c88b9
 
   await scratchOrgAuthInfo.handleAliasAndDefaultSettings({
     alias,
