/*
 * Copyright (c) 2020, salesforce.com, inc.
 * All rights reserved.
 * Licensed under the BSD 3-Clause license.
 * For full license text, see LICENSE.txt file in the repo root or https://opensource.org/licenses/BSD-3-Clause
 */

import { EOL } from 'node:os';
import { AsyncCreatable, lowerFirst, mapKeys, omit, parseJsonMap, upperFirst } from '@salesforce/kit';
<<<<<<< HEAD
import { asJsonArray, asNumber, ensureJsonMap, ensureString, isJsonMap, Many } from '@salesforce/ts-types';
import type { HttpRequest, HttpResponse, QueryResult, Schema, SObjectUpdateRecord } from '@jsforce/jsforce-node';
import { HttpApi } from '@jsforce/jsforce-node/lib/http-api';
=======
import { asJsonArray, asNumber, ensureJsonMap, ensureString, isJsonMap, isString, Many } from '@salesforce/ts-types';
import type { HttpRequest, HttpResponse, QueryResult, Schema, SObjectUpdateRecord } from 'jsforce';
import { HttpApi } from 'jsforce/lib/http-api';
>>>>>>> 3155ab15
import { Logger } from '../logger/logger';
import { Messages } from '../messages';
import { SecureBuffer } from '../crypto/secureBuffer';
import { SfError } from '../sfError';
import { matchesAccessToken, validateSalesforceId } from '../util/sfdc';
import { Connection } from './connection';
import { PermissionSetAssignment } from './permissionSetAssignment';
import { Org } from './org';
import { AuthFields, AuthInfo } from './authInfo';

const rand = (len: Many<string>): number => Math.floor(Math.random() * len.length);

interface Complexity {
  [key: string]: boolean | undefined;
  LOWER?: boolean;
  UPPER?: boolean;
  NUMBERS?: boolean;
  SYMBOLS?: boolean;
}

const CHARACTERS: { [index: string]: string | string[] } = {
  LOWER: 'abcdefghijklmnopqrstuvwxyz',
  UPPER: 'ABCDEFGHIJKLMNOPQRSTUVWXYZ',
  NUMBERS: '1234567890',
  SYMBOLS: ['!', '@', '#', '$', '%', '^', '&', '*', '(', ')', '_', '[', ']', '|', '-'],
};

const PASSWORD_COMPLEXITY: { [index: number]: Complexity } = {
  '0': { LOWER: true },
  '1': { LOWER: true, NUMBERS: true },
  '2': { LOWER: true, SYMBOLS: true },
  '3': { LOWER: true, UPPER: true, NUMBERS: true },
  '4': { LOWER: true, NUMBERS: true, SYMBOLS: true },
  '5': { LOWER: true, UPPER: true, NUMBERS: true, SYMBOLS: true },
};

const scimEndpoint = '/services/scim/v1/Users';
const scimHeaders = { 'auto-approve-user': 'true' };

Messages.importMessagesDirectory(__dirname);
const messages = Messages.loadMessages('@salesforce/core', 'user');

/**
 * A Map of Required Salesforce User fields.
 */
export const REQUIRED_FIELDS = {
  id: 'id',
  username: 'username',
  lastName: 'lastName',
  alias: 'alias',
  timeZoneSidKey: 'timeZoneSidKey',
  localeSidKey: 'localeSidKey',
  emailEncodingKey: 'emailEncodingKey',
  profileId: 'profileId',
  languageLocaleKey: 'languageLocaleKey',
  email: 'email',
};

/**
 * Required fields type needed to represent a Salesforce User object.
 *
 * **See** https://developer.salesforce.com/docs/atlas.en-us.api.meta/api/sforce_api_objects_user.htm
 */
export type UserFields = { -readonly [K in keyof typeof REQUIRED_FIELDS]: string };

/**
 * Helper method to lookup UserFields.
 *
 * @param logger
 * @param username The username.
 */
async function retrieveUserFields(logger: Logger, username: string): Promise<UserFields> {
  const connection: Connection = await Connection.create({
    authInfo: await AuthInfo.create({ username }),
  });
  const resolvedUsername = await resolveUsernameFromAccessToken(logger)(connection)(username);

  const fromFields = Object.keys(REQUIRED_FIELDS).map(upperFirst).filter(isString).join(', ');
  const requiredFieldsFromAdminQuery = `SELECT ${fromFields} FROM User WHERE Username='${resolvedUsername}'`;
  const result: QueryResult<string[]> = await connection.query<string[]>(requiredFieldsFromAdminQuery);

  logger.debug('Successfully retrieved the admin user for this org.');

  if (result.totalSize === 1) {
    const results = mapKeys(result.records[0], (value: unknown, key: string) => lowerFirst(key));

    const fields: UserFields = {
      id: ensureString(results[REQUIRED_FIELDS.id]),
      username,
      alias: ensureString(results[REQUIRED_FIELDS.alias]),
      email: ensureString(results[REQUIRED_FIELDS.email]),
      emailEncodingKey: ensureString(results[REQUIRED_FIELDS.emailEncodingKey]),
      languageLocaleKey: ensureString(results[REQUIRED_FIELDS.languageLocaleKey]),
      localeSidKey: ensureString(results[REQUIRED_FIELDS.localeSidKey]),
      profileId: ensureString(results[REQUIRED_FIELDS.profileId]),
      lastName: ensureString(results[REQUIRED_FIELDS.lastName]),
      timeZoneSidKey: ensureString(results[REQUIRED_FIELDS.timeZoneSidKey]),
    };

    return fields;
  } else {
    throw messages.createError('userQueryFailed', [resolvedUsername]);
  }
}

/**
 * Gets the profile id associated with a profile name.
 *
 * @param name The name of the profile.
 * @param connection The connection for the query.
 */
async function retrieveProfileId(name: string, connection: Connection): Promise<string> {
  if (!validateSalesforceId(name)) {
    const profileQuery = `SELECT Id FROM Profile WHERE name='${name}'`;
    const result = await connection.query<{ Id: string }>(profileQuery);
    if (result.records.length > 0) {
      return result.records[0].Id;
    }
  }
  return name;
}

/**
 * Provides a default set of fields values that can be used to create a user. This is handy for
 * software development purposes.
 *
 * ```
 * const connection: Connection = await Connection.create({
 *   authInfo: await AuthInfo.create({ username: 'user@example.com' })
 * });
 * const org: Org = await Org.create({ connection });
 * const options: DefaultUserFields.Options = {
 *   templateUser: org.getUsername()
 * };
 * const fields = (await DefaultUserFields.create(options)).getFields();
 * ```
 */
export class DefaultUserFields extends AsyncCreatable<DefaultUserFields.Options> {
  // Initialized in init
  private logger!: Logger;
  private userFields!: UserFields;

  private options: DefaultUserFields.Options;

  /**
   * @ignore
   */
  public constructor(options: DefaultUserFields.Options) {
    super(options);
    this.options = options || { templateUser: '' };
  }

  /**
   * Get user fields.
   */
  public getFields(): UserFields {
    return this.userFields;
  }

  /**
   * Initialize asynchronous components.
   */
  protected async init(): Promise<void> {
    this.logger = await Logger.child('DefaultUserFields');
    this.userFields = await retrieveUserFields(this.logger, this.options.templateUser);
    this.userFields.profileId = await retrieveProfileId(
      'Standard User',
      await Connection.create({
        authInfo: await AuthInfo.create({ username: this.options.templateUser }),
      })
    );
    this.logger.debug(`Standard User profileId: ${this.userFields.profileId}`);
    if (this.options.newUserName) {
      this.userFields.username = this.options.newUserName;
    } else {
      this.userFields.username = `${Date.now()}_${this.userFields.username}`;
    }
  }
}

export namespace DefaultUserFields {
  /**
   * Used to initialize default values for fields based on a templateUser user. This user will be part of the
   * Standard User profile.
   */
  export interface Options {
    templateUser: string;
    newUserName?: string;
  }
}

export interface PasswordConditions {
  length: number;
  complexity: number;
}

/**
 * A class for creating a User, generating a password for a user, and assigning a user to one or more permission sets.
 * See methods for examples.
 */
export class User extends AsyncCreatable<User.Options> {
  private org: Org;
  private logger!: Logger;

  /**
   * @ignore
   */
  public constructor(options: User.Options) {
    super(options);
    this.org = options.org;
  }

  /**
   * Generate default password for a user. Returns An encrypted buffer containing a utf8 encoded password.
   */
  public static generatePasswordUtf8(
    passwordCondition: PasswordConditions = { length: 13, complexity: 5 }
  ): SecureBuffer<void> {
    if (!PASSWORD_COMPLEXITY[passwordCondition.complexity]) {
      const msg = messages.getMessage('complexityOutOfBound');
      throw new SfError(msg, 'complexityOutOfBound');
    }
    if (passwordCondition.length < 8 || passwordCondition.length > 1000) {
      const msg = messages.getMessage('lengthOutOfBound');
      throw new SfError(msg, 'lengthOutOfBound');
    }

    let password: string[] = [];
    ['SYMBOLS', 'NUMBERS', 'UPPER', 'LOWER'].forEach((charSet) => {
      if (PASSWORD_COMPLEXITY[passwordCondition.complexity][charSet]) {
        password.push(CHARACTERS[charSet][rand(CHARACTERS[charSet])]);
      }
    });

    // Concatinating remaining length randomly with all lower characters
    password = password.concat(
      Array(Math.max(passwordCondition.length - password.length, 0))
        .fill('0')
        .map(() => CHARACTERS['LOWER'][rand(CHARACTERS['LOWER'])])
    );
    password = password.sort(() => Math.random() - 0.5);
    const secureBuffer: SecureBuffer<void> = new SecureBuffer<void>();
    secureBuffer.consume(Buffer.from(password.join(''), 'utf8'));

    return secureBuffer;
  }

  /**
   * Initialize a new instance of a user and return it.
   */
  public async init(): Promise<void> {
    this.logger = await Logger.child('User');
    await this.org.refreshAuth();
    this.logger.debug('Auth refresh ok');
  }

  /**
   * Assigns a password to a user. For a user to have the ability to assign their own password, the org needs the
   * following org feature: EnableSetPasswordInApi.
   *
   * @param info The AuthInfo object for user to assign the password to.
   * @param password [throwWhenRemoveFails = User.generatePasswordUtf8()] A SecureBuffer containing the new password.
   */
  public async assignPassword(
    info: AuthInfo,
    password: SecureBuffer<void> = User.generatePasswordUtf8()
  ): Promise<void> {
    this.logger.debug(
      `Attempting to set password for userId: ${info.getFields().userId} username: ${info.getFields().username}`
    );

    const userConnection = await Connection.create({ authInfo: info });

    return new Promise((resolve, reject) => {
      // no promises in async method
      // eslint-disable-next-line @typescript-eslint/no-misused-promises
      password.value(async (buffer: Buffer) => {
        try {
          const soap = userConnection.soap;
          await soap.setPassword(ensureString(info.getFields().userId), buffer.toString('utf8'));
          this.logger.debug(`Set password for userId: ${info.getFields().userId}`);
          resolve();
        } catch (e) {
          reject(e);
        }
      });
    });
  }

  /**
   * Methods to assign one or more permission set names to a user.
   *
   * @param id The Salesforce id of the user to assign the permission set to.
   * @param permsetNames An array of permission set names.
   *
   * ```
   * const username = 'user@example.com';
   * const connection: Connection = await Connection.create({
   *   authInfo: await AuthInfo.create({ username })
   * });
   * const org = await Org.create({ connection });
   * const user: User = await User.create({ org });
   * const fields: UserFields = await user.retrieve(username);
   * await user.assignPermissionSets(fields.id, ['sfdx', 'approver']);
   * ```
   */
  public async assignPermissionSets(id: string, permsetNames: string[]): Promise<void> {
    if (!id) {
      throw messages.createError('missingId');
    }

    if (!permsetNames) {
      throw messages.createError('permsetNamesAreRequired');
    }

    const assignments: PermissionSetAssignment = await PermissionSetAssignment.init(this.org);

    await Promise.all(permsetNames.map((permsetName) => assignments.create(id, permsetName)));
  }

  /**
   * Method for creating a new User.
   *
   * By default scratch orgs only allow creating 2 additional users. Work with Salesforce Customer Service to increase
   * user limits.
   *
   * The Org Preferences required to increase the number of users are:
   * Standard User Licenses
   * Salesforce CRM Content User
   *
   * @param fields The required fields for creating a user.
   *
   * ```
   * const connection: Connection = await Connection.create({
   *   authInfo: await AuthInfo.create({ username: 'user@example.com' })
   * });
   * const org = await Org.create({ connection });
   *
   * const defaultUserFields = await DefaultUserFields.create({ templateUser: 'devhub_user@example.com' });
   * const user: User = await User.create({ org });
   * const info: AuthInfo = await user.createUser(defaultUserFields.getFields());
   * ```
   */
  public async createUser(fields: UserFields): Promise<AuthInfo> {
    // Create a user and get a refresh token
    const refreshTokenSecret: {
      buffer: SecureBuffer<string>;
      userId: string;
    } = await this.createUserInternal(fields);

    // Create the initial auth info
    const authInfo = await AuthInfo.create({ username: this.org.getUsername() });
    const adminUserAuthFields: AuthFields = authInfo.getFields(true);

    // Setup oauth options for the new user
    const oauthOptions = {
      // Communities users require the instance for auth
      loginUrl: adminUserAuthFields.instanceUrl ?? adminUserAuthFields.loginUrl,
      refreshToken: refreshTokenSecret.buffer.value((buffer: Buffer): string => buffer.toString('utf8')),
      clientId: adminUserAuthFields.clientId,
      clientSecret: adminUserAuthFields.clientSecret,
      privateKey: adminUserAuthFields.privateKey,
    };

    // Create an auth info object for the new user
    const newUserAuthInfo: AuthInfo = await AuthInfo.create({
      username: fields.username,
      oauth2Options: oauthOptions,
    });

    // Update the auth info object with created user id.
    newUserAuthInfo.update({ userId: refreshTokenSecret.userId });

    // Make sure we can connect and if so save the auth info.
    await this.describeUserAndSave(newUserAuthInfo);

    // Let the org know there is a new user. See $HOME/.sfdx/[orgid].json for the mapping.
    await this.org.addUsername(newUserAuthInfo);

    return newUserAuthInfo;
  }

  /**
   * Method to retrieve the UserFields for a user.
   *
   * @param username The username of the user.
   *
   * ```
   * const username = 'boris@thecat.com';
   * const connection: Connection = await Connection.create({
   *   authInfo: await AuthInfo.create({ username })
   * });
   * const org = await Org.create({ connection });
   * const user: User = await User.create({ org });
   * const fields: UserFields = await user.retrieve(username);
   * ```
   */
  public async retrieve(username: string): Promise<UserFields> {
    return retrieveUserFields(this.logger, username);
  }

  /**
   * Helper method that verifies the server's User object is available and if so allows persisting the Auth information.
   *
   * @param newUserAuthInfo The AuthInfo for the new user.
   */
  private async describeUserAndSave(newUserAuthInfo: AuthInfo): Promise<AuthInfo> {
    const connection = await Connection.create({ authInfo: newUserAuthInfo });

    this.logger.debug(`Created connection for user: ${newUserAuthInfo.getUsername()}`);

    const userDescribe = await connection.describe('User');

    if (userDescribe?.fields) {
      await newUserAuthInfo.save();
      return newUserAuthInfo;
    } else {
      throw messages.createError('permsetNamesAreRequired');
    }
  }

  /**
   * Helper that makes a REST request to create the user, and update additional required fields.
   *
   * @param fields The configuration the new user should have.
   */
  private async createUserInternal(fields: UserFields): Promise<{ buffer: SecureBuffer<string>; userId: string }> {
    if (!fields) {
      throw messages.createError('missingFields');
    }
    const conn: Connection = this.org.getConnection();

    const body = JSON.stringify({
      username: fields.username,
      emails: [fields.email],
      name: {
        familyName: fields.lastName,
      },
      nickName: fields.username.substring(0, 40), // nickName has a max length of 40
      entitlements: [
        {
          value: fields.profileId,
        },
      ],
    });

    this.logger.debug(`user create request body: ${body}`);

    const scimUrl = conn.normalizeUrl(scimEndpoint);
    this.logger.debug(`scimUrl: ${scimUrl}`);

    const info: HttpRequest = {
      method: 'POST',
      url: scimUrl,
      headers: scimHeaders,
      body,
    };

    const response = await this.rawRequest(conn, info);
    const responseBody = parseJsonMap(ensureString(response['body']));
    const statusCode = asNumber(response.statusCode);

    this.logger.debug(`user create response.statusCode: ${response.statusCode}`);
    if (!(statusCode === 201 || statusCode === 200)) {
      let message = messages.getMessage('invalidHttpResponseCreatingUser', [statusCode]);

      if (responseBody) {
        const errors = asJsonArray(responseBody.Errors);
        if (errors && errors.length > 0) {
          message = `${message} causes:${EOL}`;
          errors.forEach((singleMessage) => {
            if (!isJsonMap(singleMessage)) return;
            // eslint-disable-next-line @typescript-eslint/restrict-template-expressions
            message = `${message}${EOL}${singleMessage.description}`;
          });
        }
      }
      this.logger.debug(message);
      throw new SfError(message, 'UserCreateHttpError');
    }

    const fieldsWithId = { ...fields, id: ensureString(responseBody.id) };
    await this.updateRequiredUserFields(fieldsWithId);

    const buffer = new SecureBuffer<string>();
    const headers = ensureJsonMap(response.headers);
    const autoApproveUser = ensureString(headers['auto-approve-user']);
    buffer.consume(Buffer.from(autoApproveUser));
    return {
      buffer,
      userId: fieldsWithId.id,
    };
  }

  // eslint-disable-next-line class-methods-use-this
  private async rawRequest(conn: Connection, options: HttpRequest): Promise<HttpResponse> {
    return new Promise<HttpResponse>((resolve, reject) => {
      // eslint-disable-next-line @typescript-eslint/no-explicit-any, @typescript-eslint/no-unsafe-argument
      const httpApi = new HttpApi(conn as any, options);
      httpApi.on('response', (response: HttpResponse) => resolve(response));
      httpApi.request(options).catch(reject);
    });
  }

  /**
   * Update the remaining required fields for the user.
   *
   * @param fields The fields for the user.
   */
  private async updateRequiredUserFields(fields: UserFields): Promise<void> {
    const leftOverRequiredFields = omit(fields, [
      REQUIRED_FIELDS.username,
      REQUIRED_FIELDS.email,
      REQUIRED_FIELDS.lastName,
      REQUIRED_FIELDS.profileId,
    ]);
    const object = mapKeys(leftOverRequiredFields, (value: unknown, key: string) =>
      upperFirst(key)
    ) as SObjectUpdateRecord<Schema, 'User'>;
    await this.org.getConnection().sobject('User').update(object);
    this.logger.debug(`Successfully Updated additional properties for user: ${fields.username}`);
  }
}

export namespace User {
  /**
   * Used to initialize default values for fields based on a templateUser user. This user will be part of the
   * Standard User profile.
   */
  export interface Options {
    org: Org;
  }
}

const resolveUsernameFromAccessToken =
  (logger: Logger) =>
  (conn: Connection) =>
  async (usernameOrAccessToken: string): Promise<string> => {
    if (matchesAccessToken(usernameOrAccessToken)) {
      logger.debug('received an accessToken for the username.  Converting...');
      const username = (await conn.identity()).username;
      logger.debug(`accessToken converted to ${username}`);
      return username;
    }
    logger.debug('not a accessToken');
    return usernameOrAccessToken;
  };<|MERGE_RESOLUTION|>--- conflicted
+++ resolved
@@ -7,15 +7,9 @@
 
 import { EOL } from 'node:os';
 import { AsyncCreatable, lowerFirst, mapKeys, omit, parseJsonMap, upperFirst } from '@salesforce/kit';
-<<<<<<< HEAD
-import { asJsonArray, asNumber, ensureJsonMap, ensureString, isJsonMap, Many } from '@salesforce/ts-types';
+import { asJsonArray, asNumber, ensureJsonMap, ensureString, isJsonMap, isString, Many } from '@salesforce/ts-types';
 import type { HttpRequest, HttpResponse, QueryResult, Schema, SObjectUpdateRecord } from '@jsforce/jsforce-node';
 import { HttpApi } from '@jsforce/jsforce-node/lib/http-api';
-=======
-import { asJsonArray, asNumber, ensureJsonMap, ensureString, isJsonMap, isString, Many } from '@salesforce/ts-types';
-import type { HttpRequest, HttpResponse, QueryResult, Schema, SObjectUpdateRecord } from 'jsforce';
-import { HttpApi } from 'jsforce/lib/http-api';
->>>>>>> 3155ab15
 import { Logger } from '../logger/logger';
 import { Messages } from '../messages';
 import { SecureBuffer } from '../crypto/secureBuffer';
