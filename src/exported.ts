--- conflicted
+++ resolved
@@ -34,13 +34,9 @@
   SF_ALLOWED_PROPERTIES,
 } from './config/config';
 
-<<<<<<< HEAD
 export { SandboxRequestCacheEntry, SandboxRequestCache } from './config/sandboxProcessCache';
 
-export { ConfigInfo, ConfigAggregator } from './config/configAggregator';
-=======
 export { ConfigInfo, ConfigAggregator, SfdxConfigAggregator } from './config/configAggregator';
->>>>>>> f01c88b9
 
 export { AuthFields, AuthInfo, AuthSideEffects, OrgAuthorization } from './org/authInfo';
 
