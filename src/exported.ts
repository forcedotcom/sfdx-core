--- conflicted
+++ resolved
@@ -24,11 +24,7 @@
 
 export { ConfigInfo, ConfigAggregator } from './config/configAggregator';
 
-<<<<<<< HEAD
-export { AuthFields, AuthInfo, OAuth2WithVerifier } from './org/authInfo';
-=======
 export { AuthFields, AuthInfo, OAuth2WithVerifier, OrgAuthorization, SfdcUrl, getJwtAudienceUrl } from './org/authInfo';
->>>>>>> 17e60eab
 
 export { AuthRemover } from './org/authRemover';
 
