--- conflicted
+++ resolved
@@ -72,13 +72,9 @@
   'SF_ORG_INSTANCE_URL' = 'SF_ORG_INSTANCE_URL',
   'SF_JSON_TO_STDOUT' = 'SF_JSON_TO_STDOUT',
   'SF_LOG_LEVEL' = 'SF_LOG_LEVEL',
-<<<<<<< HEAD
-  'SF_ORG_MAX_QUERY_LIMIT' = 'SF_ORG_MAX_QUERY_LIMIT',
-=======
   'SF_LOG_ROTATION_COUNT' = 'SF_LOG_ROTATION_COUNT',
   'SF_LOG_ROTATION_PERIOD' = 'SF_LOG_ROTATION_PERIOD',
-  'SF_MAX_QUERY_LIMIT' = 'SF_MAX_QUERY_LIMIT',
->>>>>>> eb7d6fe7
+  'SF_ORG_MAX_QUERY_LIMIT' = 'SF_ORG_MAX_QUERY_LIMIT',
   'SF_MDAPI_TEMP_DIR' = 'SF_MDAPI_TEMP_DIR',
   'SF_NPM_REGISTRY' = 'SF_NPM_REGISTRY',
   'SF_PRECOMPILE_ENABLE' = 'SF_PRECOMPILE_ENABLE',
@@ -342,21 +338,16 @@
     description: getMessage(EnvironmentVariable.SF_LOG_LEVEL),
     synonymOf: null,
   },
-<<<<<<< HEAD
+  [EnvironmentVariable.SF_LOG_ROTATION_COUNT]: {
+    description: getMessage(EnvironmentVariable.SF_LOG_ROTATION_COUNT),
+    synonymOf: null,
+  },
+  [EnvironmentVariable.SF_LOG_ROTATION_PERIOD]: {
+    description: getMessage(EnvironmentVariable.SF_LOG_ROTATION_PERIOD),
+    synonymOf: null,
+  },
   [EnvironmentVariable.SF_ORG_MAX_QUERY_LIMIT]: {
     description: getMessage(EnvironmentVariable.SF_ORG_MAX_QUERY_LIMIT),
-=======
-  [EnvironmentVariable.SF_LOG_ROTATION_COUNT]: {
-    description: getMessage(EnvironmentVariable.SF_LOG_ROTATION_COUNT),
-    synonymOf: null,
-  },
-  [EnvironmentVariable.SF_LOG_ROTATION_PERIOD]: {
-    description: getMessage(EnvironmentVariable.SF_LOG_ROTATION_PERIOD),
-    synonymOf: null,
-  },
-  [EnvironmentVariable.SF_MAX_QUERY_LIMIT]: {
-    description: getMessage(EnvironmentVariable.SF_MAX_QUERY_LIMIT),
->>>>>>> eb7d6fe7
     synonymOf: null,
   },
   [EnvironmentVariable.SF_MDAPI_TEMP_DIR]: {
