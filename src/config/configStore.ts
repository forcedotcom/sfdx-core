/*
 * Copyright (c) 2020, salesforce.com, inc.
 * All rights reserved.
 * Licensed under the BSD 3-Clause license.
 * For full license text, see LICENSE.txt file in the repo root or https://opensource.org/licenses/BSD-3-Clause
 */

import { AsyncOptionalCreatable, cloneJson, set } from '@salesforce/kit';
import { isPlainObject } from '@salesforce/ts-types';
import {
  AnyJson,
  definiteEntriesOf,
  definiteValuesOf,
  Dictionary,
  get,
  isJsonMap,
  isString,
  JsonMap,
  Optional,
} from '@salesforce/ts-types';
import { Crypto } from '../crypto/crypto';
import { SfdxError } from '../sfdxError';

/**
 * The allowed types stored in a config store.
 */
export type ConfigValue = AnyJson;

/**
 * The type of entries in a config store defined by the key and value type of {@link ConfigContents}.
 */
export type ConfigEntry = [string, ConfigValue];

/**
 * The type of content a config stores.
 */
export type ConfigContents = Dictionary<ConfigValue>;

export type Key<P extends ConfigContents> = Extract<keyof P, string>;

/**
 * An interface for a config object with a persistent store.
 */
export interface ConfigStore<P extends ConfigContents = ConfigContents> {
  // Map manipulation methods
  entries(): ConfigEntry[];
  get<K extends Key<P>>(key: K, decrypt: boolean): P[K];
  get<T extends ConfigValue>(key: string, decrypt: boolean): T;
  getKeysByValue(value: ConfigValue): Array<Key<P>>;
  has(key: string): boolean;
  keys(): Array<Key<P>>;
  set<K extends Key<P>>(key: K, value: P[K]): void;
  set<T extends ConfigValue>(key: string, value: T): void;
  update<K extends Key<P>>(key: K, value: Partial<P[K]>): void;
  update<T extends ConfigValue>(key: string, value: Partial<T>): void;
  unset(key: string): boolean;
  unsetAll(keys: string[]): boolean;
  clear(): void;
  values(): ConfigValue[];

  forEach(actionFn: (key: string, value: ConfigValue) => void): void;
  awaitEach(actionFn: (key: string, value: ConfigValue) => Promise<void>): Promise<void>;

  // Content methods
  getContents(): P;
  setContents(contents?: P): void;
}

/**
 * An abstract class that implements all the config management functions but
 * none of the storage functions.
 *
 * **Note:** To see the interface, look in typescripts autocomplete help or the npm package's ConfigStore.d.ts file.
 */
<<<<<<< HEAD
export abstract class BaseConfigStore<
    T extends BaseConfigStore.Options = BaseConfigStore.Options,
    P extends ConfigContents = ConfigContents
  >
  extends AsyncOptionalCreatable<T>
  implements ConfigStore<P> {
  protected static encryptedKeys: Array<string | RegExp> = [];

=======
export abstract class BaseConfigStore<T extends BaseConfigStore.Options>
  extends AsyncCreatable<T>
  implements ConfigStore
{
>>>>>>> 648d878e
  protected options: T;
  protected crypto?: Crypto;

  // Initialized in setContents
  private contents!: P;
  private statics = this.constructor as typeof BaseConfigStore;

  /**
   * Constructor.
   *
   * @param options The options for the class instance.
   * @ignore
   */
  public constructor(options?: T) {
    super(options);
    this.options = options || ({} as T);
    this.setContents(this.initialContents());
  }

  /**
   * Returns an array of {@link ConfigEntry} for each element in the config.
   */
  public entries(): ConfigEntry[] {
    return definiteEntriesOf(this.contents);
  }

  /**
   * Returns the value associated to the key, or undefined if there is none.
   *
   * @param key The key. Supports query key like `a.b[0]`.
   * @param decrypt If it is an encrypted key, decrypt the value.
   * If the value is an object, a clone will be returned.
   */
  public get<K extends Key<P>>(key: K, decrypt?: boolean): P[K];
  public get<T = ConfigValue>(key: string, decrypt?: boolean): T;
  public get<K extends Key<P>>(key: K | string, decrypt = false): P[K] | ConfigValue {
    const k = key as string;
    let value = this.getMethod(this.contents, k);

    if (this.hasEncryption() && decrypt) {
      if (isJsonMap(value)) {
        value = this.recursiveDecrypt(cloneJson(value), k);
      } else if (this.isCryptoKey(k)) {
        value = this.decrypt(value);
      }
    }
    return value as P[K];
  }

  /**
   * Returns the list of keys that contain a value.
   *
   * @param value The value to filter keys on.
   */
  public getKeysByValue(value: ConfigValue): Array<Key<P>> {
    const matchedEntries = this.entries().filter((entry: ConfigEntry) => entry[1] === value);
    // Only return the keys
    return matchedEntries.map((entry: ConfigEntry) => entry[0]) as Array<Key<P>>;
  }

  /**
   * Returns a boolean asserting whether a value has been associated to the key in the config object or not.
   *
   * @param key The key. Supports query key like `a.b[0]`.
   */
  public has(key: string): boolean {
    return !!this.getMethod(this.contents, key);
  }

  /**
   * Returns an array that contains the keys for each element in the config object.
   */
  public keys(): Array<Key<P>> {
    return Object.keys(this.contents) as Array<Key<P>>;
  }

  /**
   * Sets the value for the key in the config object. This will override the existing value.
   * To do a partial update, use {@link BaseConfigStore.update}.
   *
   * @param key The key. Supports query key like `a.b[0]`.
   * @param value The value.
   */
  public set<K extends Key<P>>(key: K, value: P[K]): void;
  public set<T = ConfigValue>(key: string, value: T): void;
  public set<K extends Key<P>>(key: K | string, value: P[K] | ConfigValue): void {
    if (this.hasEncryption()) {
      if (isJsonMap(value)) {
        value = this.recursiveEncrypt(value, key as string) as P[K];
      } else if (this.isCryptoKey(key as string)) {
        value = this.encrypt(value) as P[K];
      }
    }
    this.setMethod(this.contents, key as string, value);
  }

  /**
   * Updates the value for the key in the config object. If the value is an object, it
   * will be merged with the existing object.
   *
   * @param key The key. Supports query key like `a.b[0]`.
   * @param value The value.
   */
  public update<K extends Key<P>>(key: K, value: Partial<P[K]>): void;
  public update<T = ConfigValue>(key: string, value: Partial<T>): void;
  public update<K extends Key<P>>(key: K | string, value: Partial<P[K]> | Partial<ConfigValue>): void {
    const existingValue = this.get(key, true);
    if (isPlainObject(existingValue) && isPlainObject(value)) {
      value = Object.assign({}, existingValue, value);
    }
    this.set(key, value);
  }

  /**
   * Returns `true` if an element in the config object existed and has been removed, or `false` if the element does not
   * exist. {@link BaseConfigStore.has} will return false afterwards.
   *
   * @param key The key. Supports query key like `a.b[0]`.
   */
  public unset(key: string): boolean {
    if (this.has(key)) {
      if (this.contents[key]) {
        delete this.contents[key];
      } else {
        // It is a query key, so just set it to undefined
        this.setMethod(this.contents, key, undefined);
      }
      return true;
    }
    return false;
  }

  /**
   * Returns `true` if all elements in the config object existed and have been removed, or `false` if all the elements
   * do not exist (some may have been removed). {@link BaseConfigStore.has(key)} will return false afterwards.
   *
   * @param keys The keys. Supports query keys like `a.b[0]`.
   */
  public unsetAll(keys: string[]): boolean {
    return keys.reduce((val: boolean, key) => val && this.unset(key), true);
  }

  /**
   * Removes all key/value pairs from the config object.
   */
  public clear(): void {
    this.contents = {} as P;
  }

  /**
   * Returns an array that contains the values for each element in the config object.
   */
  public values(): ConfigValue[] {
    return definiteValuesOf(this.contents);
  }

  /**
   * Returns the entire config contents.
   *
   * *NOTE:* Data will still be encrypted unless decrypt is passed in. A clone of
   * the data will be returned to prevent storing un-encrypted data in memory and
   * potentially saving to the file system.
   *
   * @param decrypt: decrypt all data in the config. A clone of the data will be returned.
   *
   */
  public getContents(decrypt = false): P {
    if (!this.contents) {
      this.setContents();
    }
    if (this.hasEncryption() && decrypt) {
      return this.recursiveDecrypt(cloneJson(this.contents)) as P;
    }
    return this.contents;
  }

  /**
   * Sets the entire config contents.
   *
   * @param contents The contents.
   */
  public setContents(contents: P = {} as P): void {
    if (this.hasEncryption()) {
      contents = this.recursiveEncrypt(contents);
    }
    this.contents = contents;
  }

  /**
   * Invokes `actionFn` once for each key-value pair present in the config object.
   *
   * @param {function} actionFn The function `(key: string, value: ConfigValue) => void` to be called for each element.
   */
  public forEach(actionFn: (key: string, value: ConfigValue) => void): void {
    const entries = this.entries();
    for (const entry of entries) {
      actionFn(entry[0], entry[1]);
    }
  }

  /**
   * Asynchronously invokes `actionFn` once for each key-value pair present in the config object.
   *
   * @param {function} actionFn The function `(key: string, value: ConfigValue) => Promise<void>` to be called for
   * each element.
   * @returns {Promise<void>}
   */
  public async awaitEach(actionFn: (key: string, value: ConfigValue) => Promise<void>): Promise<void> {
    const entries = this.entries();
    for (const entry of entries) {
      await actionFn(entry[0], entry[1]);
    }
  }

  /**
   * Convert the config object to a JSON object. Returns the config contents.
   * Same as calling {@link ConfigStore.getContents}
   */
  public toObject(): JsonMap {
    return this.contents;
  }

  /**
   * Convert an object to a {@link ConfigContents} and set it as the config contents.
   *
   * @param obj The object.
   */
  // eslint-disable-next-line @typescript-eslint/ban-types
  public setContentsFromObject<U extends object>(obj: U): void {
    this.contents = {} as P;
    Object.entries(obj).forEach(([key, value]) => {
      this.setMethod(this.contents, key, value);
    });
  }

  protected getEncryptedKeys(): Array<string | RegExp> {
    return [...(this.options.encryptedKeys || []), ...(this.statics.encryptedKeys || [])];
  }

  /**
   * This config file has encrypted keys and it should attempt to encrypt them.
   *
   * @returns Has encrypted keys
   */
  protected hasEncryption(): boolean {
    return this.getEncryptedKeys().length > 0;
  }

  // Allows extended classes the ability to override the set method. i.e. maybe they want
  // nested object set from kit.
  // NOTE: Key and value must stay string and value to be reliably overwritten.
  protected setMethod(contents: ConfigContents, key: string, value?: ConfigValue) {
    set(contents, key, value);
  }

  // Allows extended classes the ability to override the get method. i.e. maybe they want
  // nested object get from ts-types.
  // NOTE: Key must stay string to be reliably overwritten.
  protected getMethod(contents: ConfigContents, key: string): Optional<ConfigValue> {
    return get(contents, key) as ConfigValue;
  }

  protected initialContents(): P {
    return {} as P;
  }

  /**
   * Used to initialize asynchronous components.
   */
  protected async init(): Promise<void> {
    if (this.hasEncryption()) {
      await this.initCrypto();
    }
  }

  /**
   * Initialize the crypto dependency.
   */
  protected async initCrypto(): Promise<void> {
    if (!this.crypto) {
      this.crypto = await Crypto.create();
    }
  }

  /**
   * Closes the crypto dependency. Crypto should be close after it's used and no longer needed.
   */
  // eslint-disable-next-line @typescript-eslint/require-await
  protected async clearCrypto(): Promise<void> {
    if (this.crypto) {
      this.crypto.close();
      delete this.crypto;
    }
  }

  /**
   * Should the given key be encrypted on set methods and decrypted on get methods.
   *
   * @param key The key. Supports query key like `a.b[0]`.
   * @returns Should encrypt/decrypt
   */
  protected isCryptoKey(key: string) {
    function resolveProperty(): string {
      // Handle query keys
      const dotAccessor = /\.([a-zA-Z0-9@._-]+)$/;
      const singleQuoteAccessor = /\['([a-zA-Z0-9@._-]+)'\]$/;
      const doubleQuoteAccessor = /\["([a-zA-Z0-9@._-]+)"\]$/;
      const matcher = dotAccessor.exec(key) || singleQuoteAccessor.exec(key) || doubleQuoteAccessor.exec(key);
      return matcher ? matcher[1] : key;
    }

    // Any keys named the following should be encrypted/decrypted
    return (this.statics.encryptedKeys || []).find((keyOrExp) => {
      const property = resolveProperty();
      if (keyOrExp instanceof RegExp) {
        return keyOrExp.test(property);
      } else {
        return keyOrExp === property;
      }
    });
  }

  protected encrypt(value: unknown): Optional<string> {
    if (!value) return;
    if (!this.crypto) throw new SfdxError('crypto is not initialized', 'CryptoNotInitializedError');
    if (!isString(value))
      throw new SfdxError(`can only encrypt strings but found: ${typeof value} : ${value}`, 'InvalidCryptoValueError');
    return this.crypto.isEncrypted(value) ? value : this.crypto.encrypt(value);
  }

  protected decrypt(value: unknown): Optional<string> {
    if (!value) return;
    if (!this.crypto) throw new SfdxError('crypto is not initialized', 'CryptoNotInitializedError');
    if (!isString(value))
      throw new SfdxError(`can only encrypt strings but found: ${typeof value} : ${value}`, 'InvalidCryptoValueError');
    return this.crypto.isEncrypted(value) ? this.crypto.decrypt(value) : value;
  }

  /**
   * Encrypt all values in a nested JsonMap.
   *
   * @param keyPaths: The complete path of the (nested) data
   * @param data: The current (nested) data being worked on.
   */
  protected recursiveEncrypt<T extends JsonMap>(data: T, parentKey?: string): T {
    for (const key of Object.keys(data)) {
      this.recursiveCrypto(this.encrypt.bind(this), [...(parentKey ? [parentKey] : []), key], data);
    }
    return data;
  }

  /**
   * Decrypt all values in a nested JsonMap.
   *
   * @param keyPaths: The complete path of the (nested) data
   * @param data: The current (nested) data being worked on.
   */
  protected recursiveDecrypt(data: JsonMap, parentKey?: string): JsonMap {
    for (const key of Object.keys(data)) {
      this.recursiveCrypto(this.decrypt.bind(this), [...(parentKey ? [parentKey] : []), key], data);
    }
    return data;
  }

  /**
   * Encrypt/Decrypt all values in a nested JsonMap.
   *
   * @param keyPaths: The complete path of the (nested) data
   * @param data: The current (nested) data being worked on.
   */
  private recursiveCrypto(method: (value: unknown) => Optional<string>, keyPaths: string[], data: JsonMap) {
    const key = keyPaths.pop() as string;
    const value = data[key];
    if (isJsonMap(value)) {
      for (const newKey of Object.keys(value)) {
        this.recursiveCrypto(method, [...keyPaths, key, newKey], value);
      }
    } else {
      if (this.isCryptoKey(key)) {
        data[key] = method(value);
      }
    }
  }
}

/**
 * @ignore
 */
export namespace BaseConfigStore {
  /**
   * Options for the config store.
   */
  export interface Options {
    /**
<<<<<<< HEAD
     * Keys to encrypt.
     *
     * The preferred way to set encrypted keys is to use {@link BaseConfigStore.encryptedKeys}
     * so they are constant for all instances of a Config class. However, this is useful for
     * instantiating subclasses of ConfigStore on the fly (like {@link ConfigFile}) without
     * defining a new class.
=======
     * Initial contents for the config.
>>>>>>> 648d878e
     */
    encryptedKeys?: Array<string | RegExp>;
  }
}<|MERGE_RESOLUTION|>--- conflicted
+++ resolved
@@ -72,7 +72,6 @@
  *
  * **Note:** To see the interface, look in typescripts autocomplete help or the npm package's ConfigStore.d.ts file.
  */
-<<<<<<< HEAD
 export abstract class BaseConfigStore<
     T extends BaseConfigStore.Options = BaseConfigStore.Options,
     P extends ConfigContents = ConfigContents
@@ -81,12 +80,6 @@
   implements ConfigStore<P> {
   protected static encryptedKeys: Array<string | RegExp> = [];
 
-=======
-export abstract class BaseConfigStore<T extends BaseConfigStore.Options>
-  extends AsyncCreatable<T>
-  implements ConfigStore
-{
->>>>>>> 648d878e
   protected options: T;
   protected crypto?: Crypto;
 
@@ -481,16 +474,12 @@
    */
   export interface Options {
     /**
-<<<<<<< HEAD
      * Keys to encrypt.
      *
      * The preferred way to set encrypted keys is to use {@link BaseConfigStore.encryptedKeys}
      * so they are constant for all instances of a Config class. However, this is useful for
      * instantiating subclasses of ConfigStore on the fly (like {@link ConfigFile}) without
      * defining a new class.
-=======
-     * Initial contents for the config.
->>>>>>> 648d878e
      */
     encryptedKeys?: Array<string | RegExp>;
   }
