/*
 * Copyright (c) 2020, salesforce.com, inc.
 * All rights reserved.
 * Licensed under the BSD 3-Clause license.
 * For full license text, see LICENSE.txt file in the repo root or https://opensource.org/licenses/BSD-3-Clause
 */
/* eslint-disable no-param-reassign */ // mutate ALL the THINGS!
/* eslint-disable @typescript-eslint/ban-ts-comment */
/* eslint-disable class-methods-use-this */
/* eslint-disable @typescript-eslint/no-unsafe-assignment */
/* eslint-disable @typescript-eslint/no-unsafe-member-access */
/* eslint-disable @typescript-eslint/no-unsafe-call */
import * as fs from 'node:fs';
import { EventEmitter } from 'node:events';
import { tmpdir as osTmpdir } from 'node:os';
import { basename, join as pathJoin, dirname } from 'node:path';

// eslint-disable-next-line import/no-extraneous-dependencies
import { SinonSandbox, SinonStatic, SinonStub } from 'sinon';

import {
  AnyFunction,
  AnyJson,
  Dictionary,
  ensureAnyJson,
  ensureJsonMap,
  ensureString,
  isJsonMap,
  JsonMap,
  Nullable,
  Optional,
} from '@salesforce/ts-types';
import { ConfigAggregator } from './config/configAggregator';
import { ConfigFile } from './config/configFile';
import { ConfigContents } from './config/configStackTypes';
import { Connection } from './org/connection';
import { Crypto } from './crypto/crypto';
import { Logger } from './logger/logger';
import { Messages } from './messages';
import { SfError } from './sfError';
import { SfProject, SfProjectJson } from './sfProject';
import * as aliasAccessorEntireFile from './stateAggregator/accessors/aliasAccessor';
import { CometClient, CometSubscription, Message, StreamingExtension } from './status/streamingClient';
import { StateAggregator } from './stateAggregator/stateAggregator';
import { OrgAccessor } from './stateAggregator/accessors/orgAccessor';
import { Org, SandboxFields } from './org/org';
import { AuthFields } from './org/authInfo';
import { User, UserFields } from './org/user';
import { SandboxAccessor } from './stateAggregator/accessors/sandboxAccessor';
import { Global } from './global';
import { uniqid } from './util/uniqid';

// this was previously exported from the testSetup module
export { uniqid };
/**
 * Different parts of the system that are mocked out. They can be restored for
 * individual tests. Test's stubs should always go on the DEFAULT which is exposed
 * on the TestContext.
 */
export interface SandboxTypes {
  DEFAULT: SinonSandbox;
  CRYPTO: SinonSandbox;
  CONFIG: SinonSandbox;
  PROJECT: SinonSandbox;
  CONNECTION: SinonSandbox;
  FS: SinonSandbox;
  ORGS: SinonSandbox;
}

/**
 * Different hooks into {@link ConfigFile} used for testing instead of doing file IO.
 */
export interface ConfigStub {
  /**
   * readFn A function that controls all aspect of {@link ConfigFile.read}. For example, it won't set the contents
   * unless explicitly done. Only use this if you know what you are doing. Use retrieveContents
   * instead.
   */
  readFn?: () => Promise<ConfigContents>;
  /**
   * A function that controls all aspects of {@link ConfigFile.write}. For example, it won't read the contents unless
   * explicitly done. Only use this if you know what you are doing. Use updateContents instead.
   */
  writeFn?: (contents?: AnyJson) => Promise<void>;
  /**
   * The contents that are used with @{link ConfigFile.readSync} and @{link ConfigFile.read}. If retrieveContents is set,
   * it will use that instead of @{link ConfigFile.read} but NOT @{link ConfigFile.readSync}. This will also contain the
   * new config when @{link ConfigFile.write} or @{link ConfigFile.writeSync} is called. This will persist through config instances,
   * such as {@link Alias.update} and {@link Alias.fetch}.
   */
  contents?: ConfigContents;
  /**
   * A function to conditionally read based on the config instance. The `this` value will be the config instance.
   */
  retrieveContents?: () => Promise<JsonMap>;
}

/**
 * Instantiate a @salesforce/core test context.
 */
export class TestContext {
  /**
   * The default sandbox is cleared out before each test run.
   *
   * **See** [sinon sandbox]{@link https://sinonjs.org/releases/v14/sandbox/}.
   */
  public SANDBOX: SinonSandbox;
  /**
   * An object of different sandboxes. Used when
   * needing to restore parts of the system for customized testing.
   */
  public SANDBOXES: SandboxTypes;
  /**
   * The test logger that is used when {@link Logger.child} is used anywhere. It uses memory logging.
   */
  public TEST_LOGGER: Logger;
  /**
   * id A unique id for the test run.
   */
  public id = uniqid();
  /**
   * An object used in tests that interact with config files.
   */
  public configStubs: {
    [configName: string]: Optional<ConfigStub>;
    AuthInfoConfig?: ConfigStub;
    Config?: ConfigStub;
    SfProjectJson?: ConfigStub;
    OrgUsersConfig?: ConfigStub;
  } = {};
  /**
   * A record of stubs created during instantiation.
   */
  public stubs: Record<string, SinonStub> = {};

  public constructor(options: { sinon?: SinonStatic; sandbox?: SinonSandbox; setup?: boolean } = {}) {
    const opts = { setup: true, ...options };
    const sinon = requireSinon(opts.sinon);
    // Import all the messages files in the sfdx-core messages dir.
    Messages.importMessagesDirectory(pathJoin(__dirname));
    // Create a global sinon sandbox and a test logger instance for use within tests.
    this.SANDBOX = opts.sandbox ?? sinon.createSandbox();
    this.SANDBOXES = {
      DEFAULT: this.SANDBOX,
      CONFIG: sinon.createSandbox(),
      PROJECT: sinon.createSandbox(),
      CRYPTO: sinon.createSandbox(),
      CONNECTION: sinon.createSandbox(),
      FS: sinon.createSandbox(),
      ORGS: sinon.createSandbox(),
    };

    this.TEST_LOGGER = new Logger({ name: 'SFDX_Core_Test_Logger', useMemoryLogger: true });

    if (opts.setup) {
      this.setup();
    }
  }

  /**
   * Generate unique string.
   */
  public uniqid(): string {
    return uniqid();
  }

  /**
   * A function used when resolving the local path. Calls localPathResolverSync by default.
   *
   * @param uid Unique id.
   */
  public async localPathRetriever(uid: string): Promise<string> {
    return Promise.resolve(getTestLocalPath(uid));
  }

  /**
   * A function used when resolving the local path.
   *
   * @param uid Unique id.
   */
  public localPathRetrieverSync(uid: string): string {
    return getTestLocalPath(uid);
  }

  /**
   * A function used when resolving the global path. Calls globalPathResolverSync by default.
   *
   * @param uid Unique id.
   */
  public async globalPathRetriever(uid: string): Promise<string> {
    return Promise.resolve(getTestGlobalPath(uid));
  }

  /**
   * A function used when resolving the global path.
   *
   * @param uid Unique id.
   */
  public globalPathRetrieverSync(uid: string): string {
    return getTestGlobalPath(uid);
  }

  /**
   * A function used for resolving paths. Calls localPathRetriever and globalPathRetriever.
   *
   * @param isGlobal `true` if the config is global.
   * @param uid user id.
   */
  public async rootPathRetriever(isGlobal: boolean, uid?: string): Promise<string> {
    return retrieveRootPath(isGlobal, uid);
  }

  /**
   * A function used for resolving paths. Calls localPathRetrieverSync and globalPathRetrieverSync.
   *
   * @param isGlobal `true` if the config is global.
   * @param uid user id.
   */
  public rootPathRetrieverSync(isGlobal: boolean, uid?: string): string {
    return retrieveRootPathSync(isGlobal, uid);
  }

  /**
   * Used to mock http request to Salesforce.
   *
   * @param request An HttpRequest.
   * @param options Additional options.
   *
   * **See** {@link Connection.request}
   */
  // eslint-disable-next-line @typescript-eslint/no-unused-vars
  public async fakeConnectionRequest(request: AnyJson, options?: AnyJson): Promise<AnyJson> {
    return defaultFakeConnectionRequest();
  }

  /**
   * Gets a config stub contents by name.
   *
   * @param name The name of the config.
   * @param group If the config supports groups.
   */
  public getConfigStubContents(name: string, group?: string): ConfigContents {
    const stub: Optional<ConfigStub> = this.configStubs[name];
    if (stub?.contents) {
      if (group && stub.contents[group]) {
        return ensureJsonMap(stub.contents[group]);
      } else {
        return stub.contents;
      }
    }
    return {};
  }

  /**
   * Sets a config stub contents by name
   *
   * @param name The name of the config stub.
   * @param value The actual stub contents. The Mock data.
   */
  public setConfigStubContents(name: string, value: ConfigContents): void {
    if (ensureString(name) && isJsonMap(value)) {
      this.configStubs[name] = value;
    }
  }

  /**
   * Set stubs for working in the context of a SfProject
   */
  public inProject(inProject = true): void {
    this.SANDBOXES.PROJECT.restore();
    if (inProject) {
      this.SANDBOXES.PROJECT.stub(SfProject, 'resolveProjectPath').callsFake(() => this.localPathRetriever(this.id));
      this.SANDBOXES.PROJECT.stub(SfProject, 'resolveProjectPathSync').callsFake(() =>
        this.localPathRetrieverSync(this.id)
      );
    } else {
      this.SANDBOXES.PROJECT.stub(SfProject, 'resolveProjectPath').rejects(
        new SfError('', 'InvalidProjectWorkspaceError')
      );
      this.SANDBOXES.PROJECT.stub(SfProject, 'resolveProjectPathSync').throws(
        new SfError('', 'InvalidProjectWorkspaceError')
      );
    }
  }

  /**
   * Stub salesforce org authorizations.
   */
  public async stubAuths(...orgs: MockTestOrgData[]): Promise<void> {
    const entries = await Promise.all(
      orgs.map(async (org): Promise<[string, AuthFields]> => [org.username, await org.getConfig()])
    );
    const orgMap = new Map(entries);

    // @ts-expect-error because private method
    this.SANDBOX.stub(OrgAccessor.prototype, 'getAllFiles').resolves([...orgMap.keys()].map((o) => `${o}.json`));

    this.SANDBOX.stub(OrgAccessor.prototype, 'hasFile').callsFake((username: string) =>
      Promise.resolve(orgMap.has(username))
    );

    const retrieveContents = async function (this: { path: string }): Promise<AuthFields> {
      const username = basename(this.path.replace('.json', ''));
      return Promise.resolve(orgMap.get(username) ?? {});
    };

    this.configStubs.AuthInfoConfig = { retrieveContents };
  }

  /**
   * Stub salesforce user authorizations.
   *
   * @param users The users to stub.
   * The key is the username of the admin user and it must be included in the users array in order to obtain the orgId key for the remaining users.
   * The admin user is excluded from the users array.
   *
   */
  public stubUsers(users: Record<string, MockTestOrgData[]>): void {
    const mockUsers = Object.values(users).flatMap((orgUsers) =>
      orgUsers.map((user) => {
        const userInfo = user.getMockUserInfo();
        return {
          alias: userInfo.Alias ?? '',
          email: userInfo.Email ?? '',
          emailEncodingKey: userInfo.EmailEncodingKey ?? '',
          id: userInfo.Id ?? '',
          languageLocaleKey: userInfo.LanguageLocaleKey ?? '',
          lastName: userInfo.LastName ?? '',
          localeSidKey: userInfo.LocaleSidKey ?? '',
          profileId: userInfo.ProfileId ?? '',
          timeZoneSidKey: userInfo.TimeZoneSidKey ?? '',
          username: userInfo.Username ?? '',
        };
      })
    );
    const userOrgsMap = new Map(
      Object.entries(users).map(([adminUsername, orgs]) => {
        const adminOrg = orgs.find((org) => org.username === adminUsername);
        return adminOrg
          ? [adminOrg.orgId, { usernames: orgs.filter((org) => org.username !== adminUsername) }]
          : [undefined, undefined];
      })
    );

    this.SANDBOX.stub(User.prototype, 'retrieve').callsFake((username): Promise<UserFields> => {
      const user = mockUsers.find((org) => org.username === username);
      if (!user) throw new SfError('User not found', 'UserNotFoundError');
      return Promise.resolve(user);
    });

    const retrieveContents = async function (this: { path: string }): Promise<{ usernames?: string[] }> {
      const orgId = basename(this.path.replace('.json', ''));
      return Promise.resolve(userOrgsMap.get(orgId) ?? {});
    };

    this.configStubs.OrgUsersConfig = { retrieveContents };
  }

  /**
   * Stub salesforce sandbox authorizations.
   */
  public async stubSandboxes(...sandboxes: MockTestSandboxData[]): Promise<void> {
    const entries = (await Promise.all(
      sandboxes.map(async (sandbox) => [sandbox.username, await sandbox.getConfig()])
    )) as Array<[string, SandboxFields]>;
    const sandboxMap = new Map(entries);

    // @ts-expect-error because private method
    this.SANDBOX.stub(SandboxAccessor.prototype, 'getAllFiles').resolves(
      [...sandboxMap.keys()].map((o) => `${o}.sandbox.json`)
    );

    const retrieveContents = async function (this: { path: string }): Promise<SandboxFields> {
      const username = basename(this.path.replace('.sandbox.json', ''));
      return Promise.resolve(sandboxMap.get(username) ?? ({} as SandboxFields));
    };

    this.configStubs.SandboxOrgConfig = { retrieveContents };
  }

  /**
   * Stub the aliases in the global aliases config file.
   */
  public stubAliases(aliases: Record<string, string>, group = aliasAccessorEntireFile.DEFAULT_GROUP): void {
    // we don't really "stub" these since they don't use configFile.
    // write the fileContents to location
    fs.mkdirSync(dirname(getAliasFileLocation()), { recursive: true });
    fs.writeFileSync(getAliasFileLocation(), JSON.stringify({ [group]: aliases }));
  }

  /**
   * Stub contents in the config file.
   */
  public async stubConfig(config: Record<string, string>): Promise<void> {
    this.configStubs.Config = { contents: config };
    // configAggregator may have already loaded an instance.  We're not sure why this happens.
    // This seems to solve the problem by forcing a load of the new stubbed config.
    await ConfigAggregator.create();
  }

  public restore(): void {
    restoreContext(this);
  }

  public init(): void {
    this.stubs = stubContext(this);
  }

  /**
   * Add beforeEach and afterEach hooks to init the stubs and restore them.
   * This is called automatically when the class is instantiated unless the setup option is set to false.
   */
  public setup(): void {
    beforeEach(() => {
      this.init();
    });

    afterEach(() => {
      this.restore();
    });
  }
}

<<<<<<< HEAD
const requireSinon = (sinon: Nullable<SinonStatic>): SinonStatic => {
  if (sinon) return sinon;
  try {
    // eslint-disable-next-line @typescript-eslint/no-var-requires
    const newSinon = require('sinon');
    return newSinon as SinonStatic;
  } catch (e) {
    throw new Error(
      'The package sinon was not found. Add it to your package.json and pass it in to new TestContext({sinon})'
    );
=======
  private requireSinon(sinon: Nullable<SinonStatic>): SinonStatic {
    if (sinon) return sinon;
    try {
      // eslint-disable-next-line import/no-extraneous-dependencies
      sinon = require('sinon');
    } catch (e) {
      throw new Error(
        'The package sinon was not found. Add it to your package.json and pass it in to new TestContext({sinon})'
      );
    }
    // eslint-disable-next-line @typescript-eslint/no-non-null-assertion
    return sinon!;
>>>>>>> c0c1283c
  }
};

function getTestLocalPath(uid: string): string {
  return pathJoin(osTmpdir(), uid, 'sfdx_core', 'local');
}

function getTestGlobalPath(uid: string): string {
  return pathJoin(osTmpdir(), uid, 'sfdx_core', 'global');
}

function retrieveRootPathSync(isGlobal: boolean, uid: string = uniqid()): string {
  return isGlobal ? getTestGlobalPath(uid) : getTestLocalPath(uid);
}

// eslint-disable-next-line @typescript-eslint/require-await
async function retrieveRootPath(isGlobal: boolean, uid: string = uniqid()): Promise<string> {
  return retrieveRootPathSync(isGlobal, uid);
}

function defaultFakeConnectionRequest(): Promise<AnyJson> {
  return Promise.resolve(ensureAnyJson({ records: [] }));
}

/**
 * Instantiate a @salesforce/core test context. This is automatically created by `const $$ = testSetup()`
 * but is useful if you don't want to have a global stub of @salesforce/core and you want to isolate it to
 * a single describe.
 *
 * **Note:** Call `stubContext` in your beforeEach to have clean stubs of @salesforce/core every test run.
 *
 * @example
 * ```
 * const $$ = instantiateContext();
 *
 * beforeEach(() => {
 *   $$.init()
 * });
 *
 * afterEach(() => {
 *   $$.restore();
 * });
 * ```
 * @param sinon
 */
export const instantiateContext = (sinon?: SinonStatic): TestContext => new TestContext({ sinon, setup: false });

/**
 * Stub a @salesforce/core test context. This will mock out logging to a file, config file reading and writing,
 * local and global path resolution, and http request using connection (soon)*.
 *
 * This is automatically stubbed in the global beforeEach created by
 * `const $$ = testSetup()` but is useful if you don't want to have a global stub of @salesforce/core and you
 * want to isolate it to a single describe.
 *
 * **Note:** Always call `restoreContext` in your afterEach.
 *
 * @example
 * ```
 * const $$ = instantiateContext();
 *
 * beforeEach(() => {
 *   $$.init()
 * });
 *
 * afterEach(() => {
 *   $$.restore();
 * });
 * ```
 * @param testContext
 */
export const stubContext = (testContext: TestContext): Record<string, SinonStub> => {
  // Turn off the interoperability feature so that we don't have to mock
  // the old .sfdx config files
  Global.SFDX_INTEROPERABILITY = false;
  const stubs: Record<string, SinonStub> = {};

  // Most core files create a child logger so stub this to return our test logger.
  testContext.SANDBOX.stub(Logger, 'child').resolves(testContext.TEST_LOGGER);
  testContext.SANDBOX.stub(Logger, 'childFromRoot').returns(testContext.TEST_LOGGER);
  testContext.inProject(true);
  testContext.SANDBOXES.CONFIG.stub(ConfigFile, 'resolveRootFolder').callsFake((isGlobal: boolean) =>
    testContext.rootPathRetriever(isGlobal, testContext.id)
  );
  testContext.SANDBOXES.CONFIG.stub(ConfigFile, 'resolveRootFolderSync').callsFake((isGlobal: boolean) =>
    testContext.rootPathRetrieverSync(isGlobal, testContext.id)
  );

  // @ts-expect-error using private method
  testContext.SANDBOXES.PROJECT.stub(SfProjectJson.prototype, 'doesPackageExist').callsFake(() => true);

  const initStubForRead = (configFile: ConfigFile<ConfigFile.Options>): ConfigStub => {
    testContext.configStubs[configFile.constructor.name] ??= {};
    const stub: ConfigStub = testContext.configStubs[configFile.constructor.name] ?? {};
    // init calls read calls getPath which sets the path on the config file the first time.
    // Since read is now stubbed, make sure to call getPath to initialize it.
    configFile.getPath();

    // @ts-expect-error: set this to true to avoid an infinite loop in tests when reading config files.
    configFile.hasRead = true;
    return stub;
  };

  const readSync = function (this: ConfigFile<ConfigFile.Options>, newContents?: JsonMap): JsonMap {
    const stub = initStubForRead(this);
    this.setContentsFromFileContents(newContents ?? stub.contents ?? {});
    return this.getContents();
  };

  const read = async function (this: ConfigFile<ConfigFile.Options>): Promise<JsonMap> {
    const stub = initStubForRead(this);

    if (stub.readFn) {
      return stub.readFn.call(this);
    }

    if (stub.retrieveContents) {
      return readSync.call(this, await stub.retrieveContents.call(this));
    } else {
      return readSync.call(this);
    }
  };

  // Mock out all config file IO for all tests. They can restore individually if they need original functionality.
  stubs.configRead = testContext.SANDBOXES.CONFIG.stub(ConfigFile.prototype, 'read').callsFake(read);
  // @ts-expect-error: muting exact type match for stub readSync
  stubs.configReadSync = testContext.SANDBOXES.CONFIG.stub(ConfigFile.prototype, 'readSync').callsFake(readSync);

  const writeSync = function (this: ConfigFile<ConfigFile.Options>): void {
    testContext.configStubs[this.constructor.name] ??= {};
    const stub = testContext.configStubs[this.constructor.name] ?? {};

    stub.contents = this.toObject();
  };

  const write = async function (this: ConfigFile<ConfigFile.Options>): Promise<void> {
    testContext.configStubs[this.constructor.name] ??= {};
    const stub = testContext.configStubs[this.constructor.name] ?? {};

    if (stub.writeFn) {
      return stub.writeFn.call(this);
    }

    writeSync.call(this);
  };

  stubs.configWriteSync = testContext.SANDBOXES.CONFIG.stub(ConfigFile.prototype, 'writeSync').callsFake(writeSync);

  stubs.configWrite = testContext.SANDBOXES.CONFIG.stub(ConfigFile.prototype, 'write').callsFake(write);

  // @ts-expect-error: getKeyChain is private
  testContext.SANDBOXES.CRYPTO.stub(Crypto.prototype, 'getKeyChain').callsFake(() =>
    // @ts-expect-error: not the full type
    Promise.resolve({
      setPassword: () => Promise.resolve(),
      getPassword: (data: Record<string, unknown>, cb: AnyFunction) =>
        cb(undefined, '12345678901234567890123456789012'),
    })
  );

  testContext.SANDBOXES.CONNECTION.stub(Connection.prototype, 'isResolvable').resolves(true);

  // @ts-expect-error: just enough of an httpResponse for testing
  testContext.SANDBOXES.CONNECTION.stub(Connection.prototype, 'request').callsFake(function (
    this: Connection,
    request: string,
    options?: Dictionary
  ) {
    if (request === `${this.instanceUrl}/services/data`) {
      return Promise.resolve([{ version: '42.0' }]);
    }
    return testContext.fakeConnectionRequest.call(this, request, options as AnyJson);
  });

  testContext.SANDBOX.stub(aliasAccessorEntireFile, 'getFileLocation').returns(getAliasFileLocation());

  stubs.configExists = testContext.SANDBOXES.ORGS.stub(OrgAccessor.prototype, 'exists').callsFake(async function (
    this: OrgAccessor,
    username: string
  ): Promise<boolean> {
    // @ts-expect-error because private member
    if ([...this.contents.keys()].includes(username)) return Promise.resolve(true);
    else return Promise.resolve(false);
  });

  stubs.configRemove = testContext.SANDBOXES.ORGS.stub(OrgAccessor.prototype, 'remove').callsFake(async function (
    this: OrgAccessor,
    username: string
  ): Promise<void> {
    // @ts-expect-error because private member
    if ([...this.contents.keys()].includes(username)) return Promise.resolve();
    else return Promise.resolve();
  });

  // Always start with the default and tests beforeEach or it methods can override it.
  testContext.fakeConnectionRequest = defaultFakeConnectionRequest;

  testContext.stubs = stubs;

  return stubs;
};

const getAliasFileLocation = (): string =>
  pathJoin(osTmpdir(), Global.SFDX_STATE_FOLDER, aliasAccessorEntireFile.FILENAME);
/**
 * Restore a @salesforce/core test context. This is automatically stubbed in the global beforeEach created by
 * `const $$ = testSetup()` but is useful if you don't want to have a global stub of @salesforce/core and you
 * want to isolate it to a single describe.
 *
 * @example
 * ```
 * const $$ = instantiateContext();
 *
 * beforeEach(() => {
 *   $$.init()
 * });
 *
 * afterEach(() => {
 *   $$.restore();
 * });
 * ```
 * @param testContext
 */
export const restoreContext = (testContext: TestContext): void => {
  // Restore the default value for this setting on restore.
  Global.SFDX_INTEROPERABILITY = true;
  testContext.SANDBOX.restore();
  // eslint-disable-next-line @typescript-eslint/no-unsafe-return
  Object.values(testContext.SANDBOXES).forEach((theSandbox) => theSandbox.restore());
  testContext.configStubs = {};
  // Give each test run a clean StateAggregator
  StateAggregator.clearInstance();
  // Allow each test to have their own config aggregator
  // @ts-ignore clear for testing.
  delete ConfigAggregator.instance;
};

/**
 * A pre-canned error for try/catch testing.
 *
 * **See** {@link shouldThrow}
 */
export const unexpectedResult = new SfError('This code was expected to fail', 'UnexpectedResult');

/**
 * Use for this testing pattern:
 * ```
 *  try {
 *      await call()
 *      assert.fail("this should never happen");
 *  } catch (e) {
 *  ...
 *  }
 *
 *  Just do this
 *
 *  try {
 *      await shouldThrow(call()); // If this succeeds unexpectedResultError is thrown.
 *  } catch(e) {
 *  ...
 *  }
 * ```
 *
 * @param f The async function that is expected to throw.
 */
export async function shouldThrow(f: Promise<unknown>, message?: string): Promise<never> {
  await f;
  if (message) {
    throw new SfError(message, 'UnexpectedResult');
  } else {
    throw unexpectedResult;
  }
}

/**
 * Use for this testing pattern:
 * ```
 *  try {
 *      call()
 *      assert.fail("this should never happen");
 *  } catch (e) {
 *  ...
 *  }
 *
 *  Just do this
 *
 *  try {
 *      shouldThrowSync(call); // If this succeeds unexpectedResultError is thrown.
 *  } catch(e) {
 *  ...
 *  }
 * ```
 *
 * @param f The function that is expected to throw.
 */
export function shouldThrowSync(f: () => unknown, message?: string): never {
  f();
  if (message) {
    throw new SfError(message, 'UnexpectedResult');
  } else {
    throw unexpectedResult;
  }
}

/**
 * A helper to determine if a subscription will use callback or errorback.
 * Enable errback to simulate a subscription failure.
 */
export enum StreamingMockSubscriptionCall {
  CALLBACK,
  ERRORBACK,
}

/**
 * Additional subscription options for the StreamingMock.
 */
export interface StreamingMockCometSubscriptionOptions {
  /**
   * Target URL.
   */
  url: string;
  /**
   * Simple id to associate with this instance.
   */
  id: string;
  /**
   * What is the subscription outcome a successful callback or an error?.
   */
  subscriptionCall: StreamingMockSubscriptionCall;
  /**
   * If it's an error that states what that error should be.
   */
  subscriptionErrbackError?: SfError;
  /**
   * A list of messages to playback for the client. One message per process tick.
   */
  messagePlaylist?: Message[];
}

/**
 * Simulates a comet subscription to a streaming channel.
 */
export class StreamingMockCometSubscription extends EventEmitter implements CometSubscription {
  public static SUBSCRIPTION_COMPLETE = 'subscriptionComplete';
  public static SUBSCRIPTION_FAILED = 'subscriptionFailed';
  private options: StreamingMockCometSubscriptionOptions;

  public constructor(options: StreamingMockCometSubscriptionOptions) {
    super();
    this.options = options;
  }

  /**
   * Sets up a streaming subscription callback to occur after the setTimeout event loop phase.
   *
   * @param callback The function to invoke.
   */
  public callback(callback: () => void): void {
    if (this.options.subscriptionCall === StreamingMockSubscriptionCall.CALLBACK) {
      setTimeout(() => {
        callback();
        super.emit(StreamingMockCometSubscription.SUBSCRIPTION_COMPLETE);
      }, 0);
    }
  }

  /**
   * Sets up a streaming subscription errback to occur after the setTimeout event loop phase.
   *
   * @param callback The function to invoke.
   */
  public errback(callback: (error: Error) => void): void {
    if (this.options.subscriptionCall === StreamingMockSubscriptionCall.ERRORBACK) {
      const error = this.options.subscriptionErrbackError;
      if (!error) return;
      setTimeout(() => {
        callback(error);
        super.emit(StreamingMockCometSubscription.SUBSCRIPTION_FAILED);
      }, 0);
    }
  }
}

/**
 * Simulates a comet client. To the core streaming client this mocks the internal comet impl.
 * The uses setTimeout(0ms) event loop phase just so the client can simulate actual streaming without the response
 * latency.
 */
export class StreamingMockCometClient extends CometClient {
  private readonly options: StreamingMockCometSubscriptionOptions;

  /**
   * Constructor
   *
   * @param {StreamingMockCometSubscriptionOptions} options Extends the StreamingClient options.
   */
  public constructor(options: StreamingMockCometSubscriptionOptions) {
    super();
    this.options = options;
    if (!this.options.messagePlaylist) {
      this.options.messagePlaylist = [{ id: this.options.id }];
    }
  }

  /**
   * Fake addExtension. Does nothing.
   */
  // eslint-disable-next-line @typescript-eslint/no-unused-vars,@typescript-eslint/no-empty-function
  public addExtension(extension: StreamingExtension): void {}

  /**
   * Fake disable. Does nothing.
   */
  // eslint-disable-next-line @typescript-eslint/no-unused-vars,@typescript-eslint/no-empty-function
  public disable(label: string): void {}

  /**
   * Fake handshake that invoke callback after the setTimeout event phase.
   *
   * @param callback The function to invoke.
   */
  public handshake(callback: () => void): void {
    setTimeout(() => {
      callback();
    }, 0);
  }

  /**
   * Fake setHeader. Does nothing,
   */
  // eslint-disable-next-line @typescript-eslint/no-unused-vars,@typescript-eslint/no-empty-function
  public setHeader(name: string, value: string): void {}

  /**
   * Fake subscription that completed after the setTimout event phase.
   *
   * @param channel The streaming channel.
   * @param callback The function to invoke after the subscription completes.
   */
  public subscribe(channel: string, callback: (message: Message) => void): CometSubscription {
    const subscription: StreamingMockCometSubscription = new StreamingMockCometSubscription(this.options);
    subscription.on('subscriptionComplete', () => {
      if (!this.options.messagePlaylist) return;
      Object.values(this.options.messagePlaylist).forEach((message) => {
        setTimeout(() => {
          callback(message);
        }, 0);
      });
    });
    return subscription;
  }

  /**
   * Fake disconnect. Does Nothing.
   */
  public disconnect(): Promise<void> {
    return Promise.resolve();
  }
}

type MockUserInfo = {
  Id: string;
  Username: string;
  LastName: string;
  Alias: string;
  Configs: string[] | undefined;
  TimeZoneSidKey: string;
  LocaleSidKey: string;
  EmailEncodingKey: string;
  ProfileId: string;
  LanguageLocaleKey: string;
  Email: string;
};

/**
 * Mock class for Salesforce Orgs.
 *
 * @example
 * ```
 * const testOrg = new MockTestOrgData();
 * await $$.stubAuths(testOrg)
 * ```
 */
export class MockTestOrgData {
  public testId: string;
  public aliases?: string[];
  public configs?: string[];
  public username: string;
  public devHubUsername?: string;
  public orgId: string;
  public loginUrl: string;
  public instanceUrl: string;
  public clientId: string;
  public clientSecret: string;
  public authcode: string;
  public accessToken: string;
  public refreshToken: string | undefined;
  public tracksSource: boolean | undefined;
  public userId: string;
  public redirectUri: string;
  public isDevHub?: boolean;
  public isScratchOrg?: boolean;
  public isExpired?: boolean | 'unknown';
  public password?: string;
  public namespacePrefix?: string;

  public constructor(id: string = uniqid(), options?: { username: string }) {
    this.testId = id;
    this.userId = `user_id_${this.testId}`;
    this.orgId = `${this.testId}`;
    this.username = options?.username ?? `admin_${this.testId}@gb.org`;
    this.loginUrl = `https://login.${this.testId}.salesforce.com`;
    this.instanceUrl = `https://instance.${this.testId}.salesforce.com`;
    this.clientId = `${this.testId}/client_id`;
    this.clientSecret = `${this.testId}/client_secret`;
    this.authcode = `${this.testId}/authcode`;
    this.accessToken = `${this.testId}/accessToken`;
    this.refreshToken = `${this.testId}/refreshToken`;
    this.redirectUri = 'http://localhost:1717/OauthRedirect';
    this.namespacePrefix = `acme_${this.testId}`;
  }

  /**
   * Add devhub username to properties.
   */
  public createDevHubUsername(username: string): void {
    this.devHubUsername = username;
  }

  /**
   * Mark this org as a devhub.
   */
  public makeDevHub(): void {
    this.isDevHub = true;
  }

  /**
   * Returns a MockTestOrgData that represents a user created in the org.
   */
  public createUser(user: string): MockTestOrgData {
    const userMock = new MockTestOrgData();
    userMock.username = user;
    userMock.aliases = this.aliases;
    userMock.configs = this.configs;
    userMock.devHubUsername = this.devHubUsername;
    userMock.orgId = this.orgId;
    userMock.loginUrl = this.loginUrl;
    userMock.instanceUrl = this.instanceUrl;
    userMock.clientId = this.clientId;
    userMock.clientSecret = this.clientSecret;
    userMock.redirectUri = this.redirectUri;
    userMock.isDevHub = this.isDevHub;
    userMock.isScratchOrg = this.isScratchOrg;
    userMock.isExpired = this.isExpired;
    userMock.password = this.password;
    userMock.accessToken = this.accessToken;
    return userMock;
  }

  /**
   * Return mock user information based on this org.
   */
  public getMockUserInfo(): MockUserInfo {
    return {
      Id: this.userId,
      Username: this.username,
      LastName: `user_lastname_${this.testId}`,
      Alias: this.aliases ? this.aliases[0] : 'user_alias_blah',
      Configs: this.configs,
      TimeZoneSidKey: `user_timezonesidkey_${this.testId}`,
      LocaleSidKey: `user_localesidkey_${this.testId}`,
      EmailEncodingKey: `user_emailencodingkey_${this.testId}`,
      ProfileId: `user_profileid_${this.testId}`,
      LanguageLocaleKey: `user_languagelocalekey_${this.testId}`,
      Email: `user_email@${this.testId}.com`,
    };
  }

  /**
   * Return the auth config file contents.
   */
  public async getConfig(): Promise<AuthFields> {
    const crypto = await Crypto.create();
    const config: JsonMap = {};
    config.orgId = this.orgId;
    config.clientId = this.clientId;

    const accessToken = crypto.encrypt(this.accessToken);
    if (accessToken) {
      config.accessToken = accessToken;
    }

    if (this.refreshToken) {
      config.refreshToken = crypto.encrypt(this.refreshToken);
    }

    config.instanceUrl = this.instanceUrl;
    config.loginUrl = this.loginUrl;
    config.username = this.username;
    config.createdOrgInstance = 'CS1';
    config.created = '1519163543003';
    config.userId = this.userId;
    config.tracksSource = this.tracksSource;

    if (this.devHubUsername) {
      config.devHubUsername = this.devHubUsername;
    }

    config.isDevHub = this.isDevHub;

    if (this.password) {
      config.password = crypto.encrypt(this.password);
    }

    // remove "undefined" properties that don't exist in actual files
    return Object.fromEntries(Object.entries(config).filter(([, v]) => v !== undefined)) as AuthFields;
  }

  /**
   * Return the Connection for the org.
   */
  public async getConnection(): Promise<Connection> {
    return (await Org.create({ aliasOrUsername: this.username })).getConnection();
  }
}

/**
 * Mock class for Salesforce Sandboxes.
 *
 * @example
 * ```
 * const testOrg = new MockTestSandboxData();
 * await $$.stubSandboxes(testOrg)
 * ```
 */
export class MockTestSandboxData {
  public sandboxOrgId: string;
  public prodOrgUsername: string;
  public sandboxName?: string;
  public username?: string;

  public constructor(
    public id: string = uniqid(),
    options?: Partial<{ prodOrgUsername: string; name: string; username: string }>
  ) {
    this.sandboxOrgId = id;
    this.prodOrgUsername = options?.prodOrgUsername ?? `admin_${id}@gb.org`;
    this.sandboxName = options?.name ?? `sandbox_${id}`;
    this.username = options?.username ?? `${this.prodOrgUsername}.sandbox`;
  }

  /**
   * Return the auth config file contents.
   */
  // eslint-disable-next-line @typescript-eslint/require-await
  public async getConfig(): Promise<SandboxFields> {
    return {
      sandboxOrgId: this.sandboxOrgId,
      prodOrgUsername: this.prodOrgUsername,
      sandboxName: this.sandboxName,
      sandboxUsername: this.username,
    };
  }
}<|MERGE_RESOLUTION|>--- conflicted
+++ resolved
@@ -421,31 +421,16 @@
   }
 }
 
-<<<<<<< HEAD
 const requireSinon = (sinon: Nullable<SinonStatic>): SinonStatic => {
   if (sinon) return sinon;
   try {
-    // eslint-disable-next-line @typescript-eslint/no-var-requires
+    // eslint-disable-next-line @typescript-eslint/no-var-requires, import/no-extraneous-dependencies
     const newSinon = require('sinon');
     return newSinon as SinonStatic;
   } catch (e) {
     throw new Error(
       'The package sinon was not found. Add it to your package.json and pass it in to new TestContext({sinon})'
     );
-=======
-  private requireSinon(sinon: Nullable<SinonStatic>): SinonStatic {
-    if (sinon) return sinon;
-    try {
-      // eslint-disable-next-line import/no-extraneous-dependencies
-      sinon = require('sinon');
-    } catch (e) {
-      throw new Error(
-        'The package sinon was not found. Add it to your package.json and pass it in to new TestContext({sinon})'
-      );
-    }
-    // eslint-disable-next-line @typescript-eslint/no-non-null-assertion
-    return sinon!;
->>>>>>> c0c1283c
   }
 };
 
