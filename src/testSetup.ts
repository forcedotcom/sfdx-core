/*
 * Copyright (c) 2020, salesforce.com, inc.
 * All rights reserved.
 * Licensed under the BSD 3-Clause license.
 * For full license text, see LICENSE.txt file in the repo root or https://opensource.org/licenses/BSD-3-Clause
 */
/* eslint-disable @typescript-eslint/ban-ts-comment */
import { randomBytes } from 'crypto';
import { EventEmitter } from 'events';
import { tmpdir as osTmpdir } from 'os';
import { join as pathJoin } from 'path';
import * as sinonType from 'sinon';

import { once, set } from '@salesforce/kit';
import { stubMethod } from '@salesforce/ts-sinon';
import {
  AnyFunction,
  AnyJson,
  Dictionary,
  ensureAnyJson,
  ensureJsonMap,
  ensureString,
  getBoolean,
  isJsonMap,
  JsonMap,
  Optional,
} from '@salesforce/ts-types';
import { ConfigAggregator } from './config/configAggregator';
import { ConfigFile } from './config/configFile';
import { ConfigContents } from './config/configStore';
import { Connection } from './org/connection';
import { Crypto } from './crypto/crypto';
import { Logger } from './logger';
import { Messages } from './messages';
import { SfdxError } from './sfdxError';
import { SfdxProject, SfdxProjectJson } from './sfdxProject';
import { CometClient, CometSubscription, Message, StreamingExtension } from './status/streamingClient';
import { GlobalInfo, SfOrg } from './globalInfo';
import { Global } from './global';

/**
 * Different parts of the system that are mocked out. They can be restored for
 * individual tests. Test's stubs should always go on the DEFAULT which is exposed
 * on the TestContext.
 */
export interface SandboxTypes {
  DEFAULT: sinon.SinonSandbox;
  CRYPTO: sinon.SinonSandbox;
  CONFIG: sinon.SinonSandbox;
  PROJECT: sinon.SinonSandbox;
  CONNECTION: sinon.SinonSandbox;
  FS: sinonType.SinonSandbox;
}

/**
 * Different hooks into {@link ConfigFile} used for testing instead of doing file IO.
 */
export interface ConfigStub {
  /**
   * readFn A function that controls all aspect of {@link ConfigFile.read}. For example, it won't set the contents
   * unless explicitly done. Only use this if you know what you are doing. Use retrieveContents
   * instead.
   */
  readFn?: () => Promise<ConfigContents>;
  /**
   * A function that controls all aspects of {@link ConfigFile.write}. For example, it won't read the contents unless
   * explicitly done. Only use this if you know what you are doing. Use updateContents instead.
   */
  writeFn?: (contents?: AnyJson) => Promise<void>;
  /**
   * The contents that are used with @{link ConfigFile.readSync} and @{link ConfigFile.read}. If retrieveContents is set,
   * it will use that instead of @{link ConfigFile.read} but NOT @{link ConfigFile.readSync}. This will also contain the
   * new config when @{link ConfigFile.write} or @{link ConfigFile.writeSync} is called. This will persist through config instances,
   * such as {@link Alias.update} and {@link Alias.fetch}.
   */
  contents?: ConfigContents;
  /**
   * A function to conditionally read based on the config instance. The `this` value will be the config instance.
   */
  retrieveContents?: () => Promise<JsonMap>;
  /**
   * A function to conditionally set based on the config instance. The `this` value will be the config instance.
   */
  updateContents?: () => Promise<JsonMap>;
}

/**
 * Different configuration options when running before each
 */
export interface TestContext {
  /**
   * The default sandbox is cleared out before each test run.
   *
   * **See** [sinon sandbox]{@link http://sinonjs.org/releases/v1.17.7/sandbox/}.
   */
  SANDBOX: sinonType.SinonSandbox;
  /**
   * An object of different sandboxes. Used when
   * needing to restore parts of the system for customized testing.
   */
  SANDBOXES: SandboxTypes;
  /**
   * The test logger that is used when {@link Logger.child} is used anywhere. It uses memory logging.
   */
  TEST_LOGGER: Logger;
  /**
   * id A unique id for the test run.
   */
  id: string;
  /**
   * A function that returns unique strings.
   */
  uniqid: () => string;
  /**
   * An object used in tests that interact with config files.
   */
  configStubs: {
    [configName: string]: Optional<ConfigStub>;
    GlobalInfo?: ConfigStub;
    Aliases?: ConfigStub;
    SfdxProjectJson?: ConfigStub;
    SfdxConfig?: ConfigStub;
  };
  /**
   * A function used when resolving the local path. Calls localPathResolverSync by default.
   *
   * @param uid Unique id.
   */
  localPathRetriever: (uid: string) => Promise<string>;
  /**
   * A function used when resolving the local path.
   *
   * @param uid Unique id.
   */
  localPathRetrieverSync: (uid: string) => string;
  /**
   * A function used when resolving the global path. Calls globalPathResolverSync by default.
   *
   * @param uid Unique id.
   */
  globalPathRetriever: (uid: string) => Promise<string>;
  /**
   * A function used when resolving the global path.
   *
   * @param uid Unique id.
   */
  globalPathRetrieverSync: (uid: string) => string;
  /**
   * A function used for resolving paths. Calls localPathRetriever and globalPathRetriever.
   *
   * @param isGlobal `true` if the config is global.
   * @param uid user id.
   */
  rootPathRetriever: (isGlobal: boolean, uid?: string) => Promise<string>;
  /**
   * A function used for resolving paths. Calls localPathRetrieverSync and globalPathRetrieverSync.
   *
   * @param isGlobal `true` if the config is global.
   * @param uid user id.
   */
  rootPathRetrieverSync: (isGlobal: boolean, uid?: string) => string;
  /**
   * Used to mock http request to Salesforce.
   *
   * @param request An HttpRequest.
   * @param options Additional options.
   *
   * **See** {@link Connection.request}
   */
  fakeConnectionRequest: (request: AnyJson, options?: AnyJson) => Promise<AnyJson>;
  /**
   * Gets a config stub contents by name.
   *
   * @param name The name of the config.
   * @param group If the config supports groups.
   */
  getConfigStubContents(name: string, group?: string): ConfigContents;
  /**
   * Sets a config stub contents by name
   *
   * @param name The name of the config stub.
   * @param value The actual stub contents. The Mock data.
   */
  setConfigStubContents(name: string, value: ConfigContents): void;
  inProject(inProject: boolean): void;
}

const uniqid = (): string => {
  return randomBytes(16).toString('hex');
};

function getTestLocalPath(uid: string): string {
  return pathJoin(osTmpdir(), uid, 'sfdx_core', 'local');
}

function getTestGlobalPath(uid: string): string {
  return pathJoin(osTmpdir(), uid, 'sfdx_core', 'global');
}

function retrieveRootPathSync(isGlobal: boolean, uid: string = uniqid()): string {
  return isGlobal ? getTestGlobalPath(uid) : getTestLocalPath(uid);
}

// eslint-disable-next-line @typescript-eslint/require-await
async function retrieveRootPath(isGlobal: boolean, uid: string = uniqid()): Promise<string> {
  return retrieveRootPathSync(isGlobal, uid);
}

function defaultFakeConnectionRequest(): Promise<AnyJson> {
  return Promise.resolve(ensureAnyJson({ records: [] }));
}

/**
 * Instantiate a @salesforce/core test context. This is automatically created by `const $$ = testSetup()`
 * but is useful if you don't want to have a global stub of @salesforce/core and you want to isolate it to
 * a single describe.
 *
 * **Note:** Call `stubContext` in your beforeEach to have clean stubs of @salesforce/core every test run.
 *
 * @example
 * ```
 * const $$ = instantiateContext();
 *
 * beforeEach(() => {
 *   stubContext($$);
 * });
 *
 * afterEach(() => {
 *   restoreContext($$);
 * });
 * ```
 * @param sinon
 */

// eslint-disable-next-line @typescript-eslint/no-explicit-any, @typescript-eslint/explicit-module-boundary-types
export const instantiateContext = (sinon?: any): TestContext => {
  if (!sinon) {
    try {
      sinon = require('sinon');
    } catch (e) {
      throw new Error(
        'The package sinon was not found. Add it to your package.json and pass it in to testSetup(sinon.sandbox)'
      );
    }
  }

  // Import all the messages files in the sfdx-core messages dir.
  // Messages.importMessagesDirectory(pathJoin(__dirname, '..', '..'));
  Messages.importMessagesDirectory(pathJoin(__dirname));
  // Create a global sinon sandbox and a test logger instance for use within tests.
  const defaultSandbox = sinon.createSandbox();
  const testContext: TestContext = {
    SANDBOX: defaultSandbox,
    SANDBOXES: {
      DEFAULT: defaultSandbox,
      CONFIG: sinon.createSandbox(),
      PROJECT: sinon.createSandbox(),
      CRYPTO: sinon.createSandbox(),
      CONNECTION: sinon.createSandbox(),
      FS: sinon.createSandbox(),
    },
    TEST_LOGGER: new Logger({
      name: 'SFDX_Core_Test_Logger',
    }).useMemoryLogging(),
    id: uniqid(),
    uniqid,
    configStubs: {},
    // eslint-disable-next-line @typescript-eslint/require-await
    localPathRetriever: async (uid: string) => getTestLocalPath(uid),
    localPathRetrieverSync: getTestLocalPath,
    // eslint-disable-next-line @typescript-eslint/require-await
    globalPathRetriever: async (uid: string) => getTestGlobalPath(uid),
    globalPathRetrieverSync: getTestGlobalPath,
    rootPathRetriever: retrieveRootPath,
    rootPathRetrieverSync: retrieveRootPathSync,
    fakeConnectionRequest: defaultFakeConnectionRequest,
    getConfigStubContents(name: string, group?: string): ConfigContents {
      const stub: Optional<ConfigStub> = this.configStubs[name];
      if (stub && stub.contents) {
        if (group && stub.contents[group]) {
          return ensureJsonMap(stub.contents[group]);
        } else {
          return stub.contents;
        }
      }
      return {};
    },

    setConfigStubContents(name: string, value: ConfigContents) {
      if (ensureString(name) && isJsonMap(value)) {
        this.configStubs[name] = value;
      }
    },
    inProject(inProject = true) {
      testContext.SANDBOXES.PROJECT.restore();
      if (inProject) {
        testContext.SANDBOXES.PROJECT.stub(SfdxProject, 'resolveProjectPath').callsFake(() =>
          testContext.localPathRetriever(testContext.id)
        );
        testContext.SANDBOXES.PROJECT.stub(SfdxProject, 'resolveProjectPathSync').callsFake(() =>
          testContext.localPathRetrieverSync(testContext.id)
        );
      } else {
        testContext.SANDBOXES.PROJECT.stub(SfdxProject, 'resolveProjectPath').rejects(
          new SfdxError('', 'InvalidProjectWorkspaceError')
        );
        testContext.SANDBOXES.PROJECT.stub(SfdxProject, 'resolveProjectPathSync').throws(
          new SfdxError('', 'InvalidProjectWorkspaceError')
        );
      }
    },
  };
  return testContext;
};

/**
 * Stub a @salesforce/core test context. This will mock out logging to a file, config file reading and writing,
 * local and global path resolution, and http request using connection (soon)*.
 *
 * This is automatically stubbed in the global beforeEach created by
 * `const $$ = testSetup()` but is useful if you don't want to have a global stub of @salesforce/core and you
 * want to isolate it to a single describe.
 *
 * **Note:** Always call `restoreContext` in your afterEach.
 *
 * @example
 * ```
 * const $$ = instantiateContext();
 *
 * beforeEach(() => {
 *   stubContext($$);
 * });
 *
 * afterEach(() => {
 *   restoreContext($$);
 * });
 * ```
 * @param testContext
 */
<<<<<<< HEAD
export const stubContext = (testContext: TestContext) => {
  // Turn off the interoperability feature so that we don't have to mock
  // the old .sfdx config files
  // eslint-disable-next-line @typescript-eslint/ban-ts-comment
  // @ts-ignore
  Global.SFDX_INTEROPERABILITY = false;

=======
export const stubContext = (testContext: TestContext): void => {
>>>>>>> 77513a7f
  // Most core files create a child logger so stub this to return our test logger.
  stubMethod(testContext.SANDBOX, Logger, 'child').returns(Promise.resolve(testContext.TEST_LOGGER));
  stubMethod(testContext.SANDBOX, Logger, 'childFromRoot').returns(testContext.TEST_LOGGER);
  testContext.inProject(true);
  testContext.SANDBOXES.CONFIG.stub(ConfigFile, 'resolveRootFolder').callsFake((isGlobal: boolean) =>
    testContext.rootPathRetriever(isGlobal, testContext.id)
  );
  testContext.SANDBOXES.CONFIG.stub(ConfigFile, 'resolveRootFolderSync').callsFake((isGlobal: boolean) =>
    testContext.rootPathRetrieverSync(isGlobal, testContext.id)
  );

  stubMethod(testContext.SANDBOXES.PROJECT, SfdxProjectJson.prototype, 'doesPackageExist').callsFake(() => true);

  const initStubForRead = (configFile: ConfigFile<ConfigFile.Options>): ConfigStub => {
    const stub: ConfigStub = testContext.configStubs[configFile.constructor.name] || {};
    // init calls read calls getPath which sets the path on the config file the first time.
    // Since read is now stubbed, make sure to call getPath to initialize it.
    configFile.getPath();

    // @ts-ignore set this to true to avoid an infinite loop in tests when reading config files.
    configFile.hasRead = true;
    return stub;
  };

  const readSync = function (this: ConfigFile<ConfigFile.Options>, newContents?: JsonMap): JsonMap {
    const stub = initStubForRead(this);
    this.setContentsFromObject(newContents || stub.contents || {});
    return this.getContents();
  };

  const read = async function (this: ConfigFile<ConfigFile.Options>): Promise<JsonMap> {
    const stub = initStubForRead(this);

    if (stub.readFn) {
      return await stub.readFn.call(this);
    }

    if (stub.retrieveContents) {
      return readSync.call(this, await stub.retrieveContents.call(this));
    } else {
      return readSync.call(this);
    }
  };

  // Mock out all config file IO for all tests. They can restore individually if they need original functionality.
  // @ts-ignore
  testContext.SANDBOXES.CONFIG.stub(ConfigFile.prototype, 'readSync').callsFake(readSync);
  testContext.SANDBOXES.CONFIG.stub(ConfigFile.prototype, 'read').callsFake(read);

  const writeSync = function (this: ConfigFile<ConfigFile.Options>, newContents?: ConfigContents): void {
    if (!testContext.configStubs[this.constructor.name]) {
      testContext.configStubs[this.constructor.name] = {};
    }
    const stub = testContext.configStubs[this.constructor.name];
    if (!stub) return;

    this.setContents(newContents || this.getContents());
    stub.contents = this.toObject();
  };

  const write = async function (this: ConfigFile<ConfigFile.Options>, newContents?: ConfigContents): Promise<void> {
    if (!testContext.configStubs[this.constructor.name]) {
      testContext.configStubs[this.constructor.name] = {};
    }
    const stub = testContext.configStubs[this.constructor.name];
    if (!stub) return;

    if (stub.writeFn) {
      return await stub.writeFn.call(this, newContents);
    }

    if (stub.updateContents) {
      writeSync.call(this, await stub.updateContents.call(this));
    } else {
      writeSync.call(this);
    }
  };

  stubMethod(testContext.SANDBOXES.CONFIG, ConfigFile.prototype, 'writeSync').callsFake(writeSync);

  stubMethod(testContext.SANDBOXES.CONFIG, ConfigFile.prototype, 'write').callsFake(write);

  stubMethod(testContext.SANDBOXES.CRYPTO, Crypto.prototype, 'getKeyChain').callsFake(() =>
    Promise.resolve({
      setPassword: () => Promise.resolve(),
      getPassword: (data: Record<string, unknown>, cb: AnyFunction) =>
        cb(undefined, '12345678901234567890123456789012'),
    })
  );

  stubMethod(testContext.SANDBOXES.CONNECTION, Connection.prototype, 'isResolvable').resolves(true);

  stubMethod(testContext.SANDBOXES.CONNECTION, Connection.prototype, 'request').callsFake(function (
    this: Connection,
    request: string,
    options?: Dictionary
  ) {
    if (request === `${this.instanceUrl}/services/data`) {
      return Promise.resolve([{ version: '42.0' }]);
    }
    return testContext.fakeConnectionRequest.call(this, request, options as AnyJson);
  });

  // Always start with the default and tests beforeEach or it methods can override it.
  testContext.fakeConnectionRequest = defaultFakeConnectionRequest;
};

/**
 * Restore a @salesforce/core test context. This is automatically stubbed in the global beforeEach created by
 * `const $$ = testSetup()` but is useful if you don't want to have a global stub of @salesforce/core and you
 * want to isolate it to a single describe.
 *
 * @example
 * ```
 * const $$ = instantiateContext();
 *
 * beforeEach(() => {
 *   stubContext($$);
 * });
 *
 * afterEach(() => {
 *   restoreContext($$);
 * });
 * ```
 * @param testContext
 */
export const restoreContext = (testContext: TestContext): void => {
  testContext.SANDBOX.restore();
  Object.values(testContext.SANDBOXES).forEach((theSandbox) => theSandbox.restore());
  testContext.configStubs = {};
  // Give each test run a clean GlobalInstance
  GlobalInfo.clearInstance();
};

// eslint-disable-next-line @typescript-eslint/no-explicit-any
const _testSetup = (sinon?: any) => {
  const testContext = instantiateContext(sinon);

  beforeEach(() => {
    // Allow each test to have their own config aggregator
    // @ts-ignore clear for testing.
    delete ConfigAggregator.instance;

    stubContext(testContext);
  });

  afterEach(() => {
    restoreContext(testContext);
  });

  return testContext;
};

/**
 * Use to mock out different pieces of sfdx-core to make testing easier. This will mock out
 * logging to a file, config file reading and writing, local and global path resolution, and
 * *http request using connection (soon)*.
 *
 * **Note:** The testSetup should be outside of the describe. If you need to stub per test, use
 * `instantiateContext`, `stubContext`, and `restoreContext`.
 * ```
 * // In a mocha tests
 * import testSetup from '@salesforce/core/lib/testSetup';
 *
 * const $$ = testSetup();
 *
 * describe(() => {
 *  it('test', () => {
 *    // Stub out your own method
 *    $$.SANDBOX.stub(MyClass.prototype, 'myMethod').returnsFake(() => {});
 *
 *    // Set the contents that is used when aliases are read. Same for all config files.
 *    $$.configStubs.Aliases = { contents: { 'myTestAlias': 'user@company.com' } };
 *
 *    // Will use the contents set above.
 *    const username = Aliases.fetch('myTestAlias');
 *    expect(username).to.equal('user@company.com');
 *  });
 * });
 * ```
 */
export const testSetup = once(_testSetup);

/**
 * A pre-canned error for try/catch testing.
 *
 * **See** {@link shouldThrow}
 */
export const unexpectedResult = new SfdxError('This code was expected to fail', 'UnexpectedResult');

/**
 * Use for this testing pattern:
 * ```
 *  try {
 *      await call()
 *      assert.fail('this should never happen');
 *  } catch (e) {
 *  ...
 *  }
 *
 *  Just do this
 *
 *  try {
 *      await shouldThrow(call()); // If this succeeds unexpectedResultError is thrown.
 *  } catch(e) {
 *  ...
 *  }
 * ```
 *
 * @param f The async function that is expected to throw.
 */
export async function shouldThrow(f: Promise<unknown>): Promise<never> {
  await f;
  throw unexpectedResult;
}

/**
 * A helper to determine if a subscription will use callback or errorback.
 * Enable errback to simulate a subscription failure.
 */
export enum StreamingMockSubscriptionCall {
  CALLBACK,
  ERRORBACK,
}

/**
 * Additional subscription options for the StreamingMock.
 */
export interface StreamingMockCometSubscriptionOptions {
  /**
   * Target URL.
   */
  url: string;
  /**
   * Simple id to associate with this instance.
   */
  id: string;
  /**
   * What is the subscription outcome a successful callback or an error?.
   */
  subscriptionCall: StreamingMockSubscriptionCall;
  /**
   * If it's an error that states what that error should be.
   */
  subscriptionErrbackError?: SfdxError;
  /**
   * A list of messages to playback for the client. One message per process tick.
   */
  messagePlaylist?: Message[];
}

/**
 * Simulates a comet subscription to a streaming channel.
 */
export class StreamingMockCometSubscription extends EventEmitter implements CometSubscription {
  public static SUBSCRIPTION_COMPLETE = 'subscriptionComplete';
  public static SUBSCRIPTION_FAILED = 'subscriptionFailed';
  private options: StreamingMockCometSubscriptionOptions;

  public constructor(options: StreamingMockCometSubscriptionOptions) {
    super();
    this.options = options;
  }

  /**
   * Sets up a streaming subscription callback to occur after the setTimeout event loop phase.
   *
   * @param callback The function to invoke.
   */
  public callback(callback: () => void): void {
    if (this.options.subscriptionCall === StreamingMockSubscriptionCall.CALLBACK) {
      setTimeout(() => {
        callback();
        super.emit(StreamingMockCometSubscription.SUBSCRIPTION_COMPLETE);
      }, 0);
    }
  }

  /**
   * Sets up a streaming subscription errback to occur after the setTimeout event loop phase.
   *
   * @param callback The function to invoke.
   */
  public errback(callback: (error: Error) => void): void {
    if (this.options.subscriptionCall === StreamingMockSubscriptionCall.ERRORBACK) {
      const error = this.options.subscriptionErrbackError;
      if (!error) return;
      setTimeout(() => {
        callback(error);
        super.emit(StreamingMockCometSubscription.SUBSCRIPTION_FAILED);
      }, 0);
    }
  }
}

/**
 * Simulates a comet client. To the core streaming client this mocks the internal comet impl.
 * The uses setTimeout(0ms) event loop phase just so the client can simulate actual streaming without the response
 * latency.
 */
export class StreamingMockCometClient extends CometClient {
  private readonly options: StreamingMockCometSubscriptionOptions;

  /**
   * Constructor
   *
   * @param {StreamingMockCometSubscriptionOptions} options Extends the StreamingClient options.
   */
  public constructor(options: StreamingMockCometSubscriptionOptions) {
    super(options.url);
    this.options = options;
    if (!this.options.messagePlaylist) {
      this.options.messagePlaylist = [{ id: this.options.id }];
    }
  }

  /**
   * Fake addExtension. Does nothing.
   */
  // eslint-disable-next-line @typescript-eslint/no-unused-vars,@typescript-eslint/no-empty-function
  public addExtension(extension: StreamingExtension): void {}

  /**
   * Fake disable. Does nothing.
   */
  // eslint-disable-next-line @typescript-eslint/no-unused-vars,@typescript-eslint/no-empty-function
  public disable(label: string): void {}

  /**
   * Fake handshake that invoke callback after the setTimeout event phase.
   *
   * @param callback The function to invoke.
   */
  public handshake(callback: () => void): void {
    setTimeout(() => {
      callback();
    }, 0);
  }

  /**
   * Fake setHeader. Does nothing,
   */
  // eslint-disable-next-line @typescript-eslint/no-unused-vars,@typescript-eslint/no-empty-function
  public setHeader(name: string, value: string): void {}

  /**
   * Fake subscription that completed after the setTimout event phase.
   *
   * @param channel The streaming channel.
   * @param callback The function to invoke after the subscription completes.
   */
  public subscribe(channel: string, callback: (message: Message) => void): CometSubscription {
    const subscription: StreamingMockCometSubscription = new StreamingMockCometSubscription(this.options);
    subscription.on('subscriptionComplete', () => {
      if (!this.options.messagePlaylist) return;
      Object.values(this.options.messagePlaylist).forEach((message) => {
        setTimeout(() => {
          callback(message);
        }, 0);
      });
    });
    return subscription;
  }

  /**
   * Fake disconnect. Does Nothing.
   */
  public disconnect(): Promise<void> {
    return Promise.resolve();
  }
}

/**
 * Mock class for OrgData.
 */
export class MockTestOrgData {
  public testId: string;
  public alias?: string;
  public username: string;
  public devHubUsername?: string;
  public orgId: string;
  public loginUrl: string;
  public instanceUrl: string;
  public clientId: string;
  public clientSecret: string;
  public authcode: string;
  public accessToken: string;
  public refreshToken: string;
  public userId: string;
  public redirectUri: string;

  public constructor(id: string = uniqid(), options?: { username: string }) {
    this.testId = id;
    this.userId = `user_id_${this.testId}`;
    this.orgId = `${this.testId}`;
    this.username = options?.username || `admin_${this.testId}@gb.org`;
    this.loginUrl = `http://login.${this.testId}.salesforce.com`;
    this.instanceUrl = `http://instance.${this.testId}.salesforce.com`;
    this.clientId = `${this.testId}/client_id`;
    this.clientSecret = `${this.testId}/client_secret`;
    this.authcode = `${this.testId}/authcode`;
    this.accessToken = `${this.testId}/accessToken`;
    this.refreshToken = `${this.testId}/refreshToken`;
    this.redirectUri = `http://${this.testId}/localhost:1717/OauthRedirect`;
  }

  public createDevHubUsername(username: string): void {
    this.devHubUsername = username;
  }

  public makeDevHub(): void {
    set(this, 'isDevHub', true);
  }

  public createUser(user: string): MockTestOrgData {
    const userMock = new MockTestOrgData();
    userMock.username = user;
    userMock.alias = this.alias;
    userMock.devHubUsername = this.devHubUsername;
    userMock.orgId = this.orgId;
    userMock.loginUrl = this.loginUrl;
    userMock.instanceUrl = this.instanceUrl;
    userMock.clientId = this.clientId;
    userMock.clientSecret = this.clientSecret;
    userMock.redirectUri = this.redirectUri;
    return userMock;
  }

  public getMockUserInfo(): JsonMap {
    return {
      Id: this.userId,
      Username: this.username,
      LastName: `user_lastname_${this.testId}`,
      Alias: this.alias || 'user_alias_blah',
      TimeZoneSidKey: `user_timezonesidkey_${this.testId}`,
      LocaleSidKey: `user_localesidkey_${this.testId}`,
      EmailEncodingKey: `user_emailencodingkey_${this.testId}`,
      ProfileId: `user_profileid_${this.testId}`,
      LanguageLocaleKey: `user_languagelocalekey_${this.testId}`,
      Email: `user_email@${this.testId}.com`,
    };
  }

  public async getConfig(): Promise<SfOrg> {
    const crypto = await Crypto.create();
    const config: JsonMap = {};
    config.orgId = this.orgId;

    const accessToken = crypto.encrypt(this.accessToken);
    if (accessToken) {
      config.accessToken = accessToken;
    }

    const refreshToken = crypto.encrypt(this.refreshToken);
    if (refreshToken) {
      config.refreshToken = refreshToken;
    }

    config.instanceUrl = this.instanceUrl;
    config.loginUrl = this.loginUrl;
    config.username = this.username;
    config.createdOrgInstance = 'CS1';
    config.created = '1519163543003';
    config.userId = this.userId;
    // config.devHubUsername = 'tn@su-blitz.org';

    if (this.devHubUsername) {
      config.devHubUsername = this.devHubUsername;
    }

    const isDevHub = getBoolean(this, 'isDevHub');
    if (isDevHub) {
      config.isDevHub = isDevHub;
    }

    return config as SfOrg;
  }
}<|MERGE_RESOLUTION|>--- conflicted
+++ resolved
@@ -337,7 +337,6 @@
  * ```
  * @param testContext
  */
-<<<<<<< HEAD
 export const stubContext = (testContext: TestContext) => {
   // Turn off the interoperability feature so that we don't have to mock
   // the old .sfdx config files
@@ -345,9 +344,6 @@
   // @ts-ignore
   Global.SFDX_INTEROPERABILITY = false;
 
-=======
-export const stubContext = (testContext: TestContext): void => {
->>>>>>> 77513a7f
   // Most core files create a child logger so stub this to return our test logger.
   stubMethod(testContext.SANDBOX, Logger, 'child').returns(Promise.resolve(testContext.TEST_LOGGER));
   stubMethod(testContext.SANDBOX, Logger, 'childFromRoot').returns(testContext.TEST_LOGGER);
