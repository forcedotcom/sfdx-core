--- conflicted
+++ resolved
@@ -6,25 +6,16 @@
  */
 /* eslint-disable @typescript-eslint/ban-types */
 
-<<<<<<< HEAD
-import * as crypto from 'crypto';
-import * as os from 'os';
-import { join as pathJoin } from 'path';
-import { ensure, isString, Nullable, Optional } from '@salesforce/ts-types';
-import { AsyncOptionalCreatable, env } from '@salesforce/kit';
-import { Logger } from '../logger';
-import { SfError } from '../sfError';
-=======
 import * as crypto from 'node:crypto';
 import * as os from 'node:os';
 import { join as pathJoin } from 'node:path';
-import { ensure, Nullable, Optional } from '@salesforce/ts-types';
+import { ensure, isString, Nullable, Optional } from '@salesforce/ts-types';
 import { AsyncOptionalCreatable, env } from '@salesforce/kit';
 import { Logger } from '../logger/logger';
->>>>>>> e7c496ef
 import { Messages } from '../messages';
 import { Cache } from '../util/cache';
 import { Global } from '../global';
+import { SfError } from '../sfError';
 import { retrieveKeychain } from './keyChain';
 import { KeyChain } from './keyChainImpl';
 import { SecureBuffer } from './secureBuffer';
@@ -118,7 +109,7 @@
   private noResetOnClose!: boolean;
 
   // true when the key is 32 hex chars
-  private legacy_key_mode = false;
+  private legacyKeyMode = false;
 
   /**
    * Constructor
@@ -190,27 +181,26 @@
         decipher.setAuthTag(Buffer.from(tag, 'hex'));
         dec = decipher.update(secret, 'hex', 'utf8');
         dec += decipher.final('utf8');
-<<<<<<< HEAD
       } catch (_err: unknown) {
         const err = (isString(_err) ? SfError.wrap(_err) : _err) as Error;
-        const handleDecryptError = (decryptErr: Error) => {
+        const handleDecryptError = (decryptErr: Error): void => {
           const error = messages.createError('authDecryptError', [decryptErr.message], [], decryptErr);
           const useGenericUnixKeychain =
-            env.getBoolean('SFDX_USE_GENERIC_UNIX_KEYCHAIN') || env.getBoolean('USE_GENERIC_UNIX_KEYCHAIN');
+            env.getBoolean('SF_USE_GENERIC_UNIX_KEYCHAIN') || env.getBoolean('USE_GENERIC_UNIX_KEYCHAIN');
           if (os.platform() === 'darwin' && !useGenericUnixKeychain) {
             error.actions = [messages.getMessage('macKeychainOutOfSync')];
           }
           throw error;
         };
 
-        if (this.legacy_key_mode && err?.message === 'Unsupported state or unable to authenticate data') {
+        if (this.legacyKeyMode && err?.message === 'Unsupported state or unable to authenticate data') {
           try {
-            const iv_legacy = tokens[0].substring(0, BYTE_COUNT_FOR_IV);
-            const secret_legacy = tokens[0].substring(BYTE_COUNT_FOR_IV, tokens[0].length);
+            const ivLegacy = tokens[0].substring(0, BYTE_COUNT_FOR_IV);
+            const secretLegacy = tokens[0].substring(BYTE_COUNT_FOR_IV, tokens[0].length);
             // legacy encryption used a utf8 encoded string from the buffer
-            decipher = crypto.createDecipheriv(ALGO, buffer.toString('utf8'), iv_legacy);
+            decipher = crypto.createDecipheriv(ALGO, buffer.toString('utf8'), ivLegacy);
             decipher.setAuthTag(Buffer.from(tag, 'hex'));
-            dec = decipher.update(secret_legacy, 'hex', 'utf8');
+            dec = decipher.update(secretLegacy, 'hex', 'utf8');
             dec += decipher.final('utf8');
           } catch (_err2: unknown) {
             const err2 = (isString(_err2) ? SfError.wrap(_err2) : _err2) as Error;
@@ -218,14 +208,6 @@
           }
         } else {
           handleDecryptError(err);
-=======
-      } catch (err) {
-        const error = messages.createError('authDecryptError', [(err as Error).message], [], err as Error);
-        const useGenericUnixKeychain =
-          env.getBoolean('SF_USE_GENERIC_UNIX_KEYCHAIN') || env.getBoolean('USE_GENERIC_UNIX_KEYCHAIN');
-        if (os.platform() === 'darwin' && !useGenericUnixKeychain) {
-          error.actions = [messages.getMessage('macKeychainOutOfSync')];
->>>>>>> e7c496ef
         }
       }
       return dec;
@@ -295,7 +277,7 @@
       } else {
         encoding = 'utf8';
         logger.debug('Detected legacy key size');
-        this.legacy_key_mode = true;
+        this.legacyKeyMode = true;
       }
       this.key.consume(Buffer.from(pwdHex, encoding));
     } catch (err) {
