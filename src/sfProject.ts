--- conflicted
+++ resolved
@@ -7,12 +7,8 @@
 import { basename, dirname, isAbsolute, normalize, resolve, sep } from 'node:path';
 import { defaults, env } from '@salesforce/kit';
 import { Dictionary, ensure, JsonMap, Nullable, Optional } from '@salesforce/ts-types';
-<<<<<<< HEAD
 import { PackageDir, ProjectJson as ProjectJsonSchema, PackagePackageDir, BundleEntry } from '@salesforce/schemas';
-=======
-import { PackageDir, ProjectJson as ProjectJsonSchema, PackagePackageDir } from '@salesforce/schemas';
 import { fs } from './fs/fs';
->>>>>>> f12874d3
 import { SfdcUrl } from './util/sfdcUrl';
 import { ConfigAggregator } from './config/configAggregator';
 import { ConfigFile } from './config/configFile';
