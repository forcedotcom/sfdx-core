/*
 * Copyright (c) 2020, salesforce.com, inc.
 * All rights reserved.
 * Licensed under the BSD 3-Clause license.
 * For full license text, see LICENSE.txt file in the repo root or https://opensource.org/licenses/BSD-3-Clause
 */

import * as fs from 'fs';
import * as os from 'os';
import * as path from 'path';
import * as util from 'util';
import {
  AnyJson,
  asString,
  ensureJsonMap,
  ensureString,
  isArray,
  isJsonMap,
  isObject,
  Optional,
} from '@salesforce/ts-types';
import { NamedError, upperFirst } from '@salesforce/kit';
import { SfError } from './sfError';

export type Tokens = Array<string | boolean | number | null | undefined>;

class Key {
  public constructor(private packageName: string, private bundleName: string) {}

  public toString(): string {
    return `${this.packageName}:${this.bundleName}`;
  }
}

export type StructuredMessage = {
  message: string;
  name: string;
  actions?: string[];
};

/**
 * A loader function to return messages.
 *
 * @param locale The local set by the framework.
 */
export type LoaderFunction<T extends string> = (locale: string) => Messages<T>;

export type StoredMessage = string | string[] | { [s: string]: StoredMessage };
export type StoredMessageMap = Map<string, StoredMessage>;

/**
 * Different message file content parsers. This allows us to have js, json, and md. Maybe we will eventually support yaml, etc.
 */
type FileParser = (filePath: string, fileContents: string) => StoredMessageMap;

const REGEXP_NO_CONTENT = /^\s*$/g;
const REGEXP_NO_CONTENT_SECTION = /^#\s*/gm;
const REGEXP_MD_IS_LIST_ROW = /^[*-]\s+|^ {2}/;
const REGEXP_MD_LIST_ITEM = /^[*-]\s+/gm;

const markdownLoader: FileParser = (filePath: string, fileContents: string): StoredMessageMap => {
  const map = new Map<string, StoredMessage>();
  const hasContent = (lineItem: string) => !REGEXP_NO_CONTENT.exec(lineItem);

  // Filter out sections that don't have content
  const sections = fileContents.split(REGEXP_NO_CONTENT_SECTION).filter(hasContent);

  for (const section of sections) {
    const lines = section.split('\n');
    const firstLine = lines.shift();
    const rest = lines.join('\n').trim();

    if (firstLine && rest.length > 0) {
      const key = firstLine.trim();
      const nonEmptyLines = lines.filter((line) => !!line.trim());
      // If every entry in the value is a list item, then treat this as a list. Indented lines are part of the list.
      if (nonEmptyLines.every((line) => REGEXP_MD_IS_LIST_ROW.exec(line))) {
        const listItems = rest.split(REGEXP_MD_LIST_ITEM).filter(hasContent);
        const values = listItems.map((item) =>
          item
            .split('\n')
            // new lines are ignored in markdown lists
            .filter((line) => !!line.trim())
            // trim off the indentation
            .map((line) => line.trim())
            // put it back together
            .join('\n')
        );
        map.set(key, values);
      } else {
        map.set(key, rest);
      }
    } else {
      // use error instead of SfError because messages.js should have no internal dependencies.
      throw new Error(
        `Invalid markdown message file: ${filePath}\nThe line "# <key>" must be immediately followed by the message on a new line.`
      );
    }
  }

  return map;
};

const jsAndJsonLoader: FileParser = (filePath: string, fileContents: string): StoredMessageMap => {
  let json;

  try {
    json = JSON.parse(fileContents);

    if (!isObject(json)) {
      // Bubble up
      throw new Error(`Unexpected token. Found returned content type '${typeof json}'.`);
    }
  } catch (err) {
    // Provide a nicer error message for a common JSON parse error; Unexpected token
    const error = err as Error;
    if (error.message.startsWith('Unexpected token')) {
      const parseError = new Error(`Invalid JSON content in message file: ${filePath}\n${error.message}`);
      parseError.name = error.name;
      throw parseError;
    }
    throw err;
  }

  return new Map<string, StoredMessage>(Object.entries(json));
};

/**
 * The core message framework manages messages and allows them to be accessible by
 * all plugins and consumers of sfdx-core. It is set up to handle localization down
 * the road at no additional effort to the consumer. Messages can be used for
 * anything from user output (like the console), to error messages, to returned
 * data from a method.
 *
 * Messages are loaded from loader functions. The loader functions will only run
 * when a message is required. This prevents all messages from being loaded into memory at
 * application startup. The functions can load from memory, a file, or a server.
 *
 * In the beginning of your app or file, add the loader functions to be used later. If using
 * json or js files in a root messages directory (`<moduleRoot>/messages`), load the entire directory
 * automatically with {@link Messages.importMessagesDirectory}. Message files must be the following formates.
 *
 * A `.json` file:
 * ```json
 * {
 *    "msgKey": "A message displayed in the user",
 *    "msgGroup": {
 *       "anotherMsgKey": "Another message displayed to the user"
 *    },
 *    "listOfMessage": ["message1", "message2"]
 * }
 * ```
 *
 * A `.js` file:
 * ```javascript
 * module.exports = {
 *    msgKey: 'A message displayed in the user',
 *    msgGroup: {
 *       anotherMsgKey: 'Another message displayed to the user'
 *    },
 *    listOfMessage: ['message1', 'message2']
 * }
 * ```
 *
 * A `.md` file:
 * ```markdown
 * # msgKey
 * A message displayed in the user
 *
 * # msgGroup.anotherMsgKey
 * Another message displayed to the user
 *
 * # listOfMessage
 * - message1
 * - message2
 * ```
 *
 * The values support [util.format](https://nodejs.org/api/util.html#util_util_format_format_args) style strings
 * that apply the tokens passed into {@link Message.getMessage}
 *
 * **Note:** When running unit tests individually, you may see errors that the messages aren't found.
 * This is because `index.js` isn't loaded when tests run like they are when the package is required.
 * To allow tests to run, import the message directory in each test (it will only
 * do it once) or load the message file the test depends on individually.
 *
 * ```typescript
 * // Create loader functions for all files in the messages directory
 * Messages.importMessagesDirectory(__dirname);
 *
 * // Now you can use the messages from anywhere in your code or file.
 * // If using importMessageDirectory, the bundle name is the file name.
 * const messages: Messages = Messages.load(packageName, bundleName);
 *
 * // Messages now contains all the message in the bundleName file.
 * messages.getMessage('authInfoCreationError');
 * ```
 */
export class Messages<T extends string> {
  // It would be AWESOME to use Map<Key, Message> but js does an object instance comparison and doesn't let you
  // override valueOf or equals for the === operator, which map uses. So, Use Map<String, Message>

  // A map of loading functions to dynamically load messages when they need to be used
  private static loaders: Map<string, (locale: string) => Messages<string>> = new Map<
    string,
    (locale: string) => Messages<string>
  >();

  // A map cache of messages bundles that have already been loaded
  private static bundles: Map<string, Messages<string>> = new Map<string, Messages<string>>();

  /**
   * The locale of the messages in this bundle.
   */
  public readonly locale: string;
  /**
   * The bundle name.
   */
  public readonly bundleName: string;
  /**
   * Create a new messages bundle.
   *
   * **Note:** Use {Messages.load} unless you are writing your own loader function.
   *
   * @param bundleName The bundle name.
   * @param locale The locale.
   * @param messages The messages. Can not be modified once created.
   */
  public constructor(bundleName: string, locale: string, private messages: StoredMessageMap) {
    this.bundleName = bundleName;
    this.locale = locale;
  }

  /**
   * Internal readFile. Exposed for unit testing. Do not use util/fs.readFile as messages.js
   * should have no internal dependencies.
   *
   * @param filePath read file target.
   * @ignore
   */
  public static readFile = (filePath: string): AnyJson => {
    return require(filePath);
  };

  /**
   * Get the locale. This will always return 'en_US' but will return the
   * machine's locale in the future.
   */
  public static getLocale(): string {
    return 'en_US';
  }

  /**
   * Set a custom loader function for a package and bundle that will be called on {@link Messages.load}.
   *
   * @param packageName The npm package name.
   * @param bundle The name of the bundle.
   * @param loader The loader function.
   */
  public static setLoaderFunction(packageName: string, bundle: string, loader: LoaderFunction<string>): void {
    this.loaders.set(new Key(packageName, bundle).toString(), loader);
  }

  /**
   * Generate a file loading function. Use {@link Messages.importMessageFile} unless
   * overriding the bundleName is required, then manually pass the loader
   * function to {@link Messages.setLoaderFunction}.
   *
   * @param bundleName The name of the bundle.
   * @param filePath The messages file path.
   */
  public static generateFileLoaderFunction(bundleName: string, filePath: string): LoaderFunction<string> {
    const ext = path.extname(filePath);
    if (!['.json', '.js', '.md'].includes(ext)) {
      throw new Error(`Only json, js and md message files are allowed, not ${ext}: ${filePath}`);
    }

    return (locale: string): Messages<string> => {
      let fileContents: string;
      let parser: FileParser;
      if (ext === '.md') {
        fileContents = fs.readFileSync(filePath, 'utf-8');
        parser = markdownLoader;
      } else {
        // Anything can be returned by a js file, so stringify the results to ensure valid json is returned.
        fileContents = JSON.stringify(Messages.readFile(filePath));
        // If the file is empty, JSON.stringify will turn it into "" which will validate on parse.
        if (fileContents === 'null' || fileContents === '""') fileContents = '';
        parser = jsAndJsonLoader;
      }

      if (!fileContents || fileContents.trim().length === 0) {
        // messages.js should have no internal dependencies.
        const error = new Error(`Invalid message file: ${filePath}. No content.`);
        error.name = 'SfError';
        throw error;
      }

      const map = parser(filePath, fileContents);

      return new Messages(bundleName, locale, map);
    };
  }

  /**
   * Add a single message file to the list of loading functions using the file name as the bundle name.
   * The loader will only be added if the bundle name is not already taken.
   *
   * @param packageName The npm package name.
   * @param filePath The path of the file.
   */
  public static importMessageFile(packageName: string, filePath: string): void {
    const bundleName = path.basename(filePath, path.extname(filePath));

    if (!Messages.isCached(packageName, bundleName)) {
      this.setLoaderFunction(packageName, bundleName, Messages.generateFileLoaderFunction(bundleName, filePath));
    }
  }

  /**
   * Import all json and js files in a messages directory. Use the file name as the bundle key when
   * {@link Messages.load} is called. By default, we're assuming the moduleDirectoryPart is a
   * typescript project and will truncate to root path (where the package.json file is). If your messages
   * directory is in another spot or you are not using typescript, pass in false for truncateToProjectPath.
   *
   * ```
   * // e.g. If your message directory is in the project root, you would do:
   * Messages.importMessagesDirectory(__dirname);
   * ```
   *
   * @param moduleDirectoryPath The path to load the messages folder.
   * @param truncateToProjectPath Will look for the messages directory in the project root (where the package.json file is located).
   * i.e., the module is typescript and the messages folder is in the top level of the module directory.
   * @param packageName The npm package name. Figured out from the root directory's package.json.
   */
  public static importMessagesDirectory(
    moduleDirectoryPath: string,
    truncateToProjectPath = true,
    packageName?: string
  ): void {
    let moduleMessagesDirPath = moduleDirectoryPath;
    let projectRoot = moduleDirectoryPath;

    if (!path.isAbsolute(moduleDirectoryPath)) {
      throw new Error('Invalid module path. Relative URLs are not allowed.');
    }

    while (projectRoot.length >= 0) {
      try {
        fs.statSync(path.join(projectRoot, 'package.json'));
        break;
      } catch (err) {
        if ((err as SfError).code !== 'ENOENT') throw err;
        projectRoot = projectRoot.substring(0, projectRoot.lastIndexOf(path.sep));
      }
    }

    if (truncateToProjectPath) {
      moduleMessagesDirPath = projectRoot;
    }

    if (!packageName) {
      const errMessage = `Invalid or missing package.json file at '${moduleMessagesDirPath}'. If not using a package.json, pass in a packageName.`;
      try {
        packageName = asString(ensureJsonMap(Messages.readFile(path.join(moduleMessagesDirPath, 'package.json'))).name);
        if (!packageName) {
          throw new NamedError('MissingPackageName', errMessage);
        }
      } catch (err) {
        throw new NamedError('MissingPackageName', errMessage, err as Error);
      }
    }

    moduleMessagesDirPath += `${path.sep}messages`;

    for (const file of fs.readdirSync(moduleMessagesDirPath)) {
      const filePath = path.join(moduleMessagesDirPath, file);
      const stat = fs.statSync(filePath);

      if (stat) {
        if (stat.isDirectory()) {
          // When we support other locales, load them from /messages/<local>/<bundleName>.json
          // Change generateFileLoaderFunction to handle loading locales.
        } else if (stat.isFile()) {
          this.importMessageFile(packageName, filePath);
        }
      }
    }
  }

  /**
   * Load messages for a given package and bundle. If the bundle is not already cached, use the loader function
   * created from {@link Messages.setLoaderFunction} or {@link Messages.importMessagesDirectory}.
   *
   * **NOTE: Use {@link Messages.load} instead for safe message validation and usage.**
   *
   * ```typescript
   * Messages.importMessagesDirectory(__dirname);
   * const messages = Messages.load('packageName', 'bundleName');
   * ```
   *
   * @param packageName The name of the npm package.
   * @param bundleName The name of the bundle to load.
   */
  public static loadMessages(packageName: string, bundleName: string): Messages<string> {
    const key = new Key(packageName, bundleName);
    let messages: Optional<Messages<string>>;

    if (this.isCached(packageName, bundleName)) {
      messages = this.bundles.get(key.toString());
    } else if (this.loaders.has(key.toString())) {
      const loader = this.loaders.get(key.toString());
      if (loader) {
        messages = loader(Messages.getLocale());
        this.bundles.set(key.toString(), messages);
        messages = this.bundles.get(key.toString());
      }
    }

    if (messages) {
      return messages;
    }

    // Don't use messages inside messages
    throw new NamedError('MissingBundleError', `Missing bundle ${key.toString()} for locale ${Messages.getLocale()}.`);
  }

  /**
   * Load messages for a given package and bundle. If the bundle is not already cached, use the loader function
   * created from {@link Messages.setLoaderFunction} or {@link Messages.importMessagesDirectory}.
   *
   * The message keys that will be used must be passed in for validation. This prevents runtime errors if messages are used but not defined.
   *
   * **NOTE: This should be defined at the top of the file so validation is done at load time rather than runtime.**
   *
   * ```typescript
   * Messages.importMessagesDirectory(__dirname);
   * const messages = Messages.load('packageName', 'bundleName', [
   *   'messageKey1',
   *   'messageKey2',
   * ]);
   * ```
   *
   * @param packageName The name of the npm package.
   * @param bundleName The name of the bundle to load.
   * @param keys The message keys that will be used.
   */
  public static load<T extends string>(packageName: string, bundleName: string, keys: [T, ...T[]]): Messages<T> {
    const key = new Key(packageName, bundleName);
    let messages: Optional<Messages<T>>;

    if (this.isCached(packageName, bundleName)) {
      messages = this.bundles.get(key.toString());
    } else if (this.loaders.has(key.toString())) {
      const loader = this.loaders.get(key.toString());
      if (loader) {
        messages = loader(Messages.getLocale());
        this.bundles.set(key.toString(), messages);
        messages = this.bundles.get(key.toString());
      }
    }

    if (messages) {
      // Type guard on key length, but do a runtime check.
      if (!keys || keys.length === 0) {
        throw new NamedError(
          'MissingKeysError',
          'Can not load messages without providing the message keys that will be used.'
        );
      }

      // Get all messages to validate they are actually present
      for (const messageKey of keys) {
        messages.getMessage(messageKey);
      }

      return messages;
    }

    // Don't use messages inside messages
    throw new NamedError('MissingBundleError', `Missing bundle ${key.toString()} for locale ${Messages.getLocale()}.`);
  }

  /**
   * Check if a bundle already been loaded.
   *
   * @param packageName The npm package name.
   * @param bundleName The bundle name.
   */
  public static isCached(packageName: string, bundleName: string): boolean {
    return this.bundles.has(new Key(packageName, bundleName).toString());
  }

  /**
   * Get a message using a message key and use the tokens as values for tokenization.
   *
   * If the key happens to be an array of messages, it will combine with OS.EOL.
   *
   * @param key The key of the message.
   * @param tokens The values to substitute in the message.
   *
   * **See** https://nodejs.org/api/util.html#util_util_format_format_args
   */
  public getMessage(key: T, tokens: Tokens = []): string {
    return this.getMessageWithMap(key, tokens, this.messages).join(os.EOL);
  }

  /**
   * Get messages using a message key and use the tokens as values for tokenization.
   *
   * This will return all messages if the key is an array in the messages file.
   *
   * ```json
   * {
   *   "myKey": [ "message1", "message2" ]
   * }
   * ```
   *
   * ```markdown
   * # myKey
   * * message1
   * * message2
   * ```
   *
   * @param key The key of the messages.
   * @param tokens The values to substitute in the message.
   *
   * **See** https://nodejs.org/api/util.html#util_util_format_format_args
   */
  public getMessages(key: T, tokens: Tokens = []): string[] {
    return this.getMessageWithMap(key, tokens, this.messages);
  }

  /**
   * Convenience method to create errors using message labels.
   *
   * `error.name` will be the upper-cased key, remove prefixed `error.` and will always end in Error.
   * `error.actions` will be loaded using `${key}.actions` if available.
   *
   * @param key The key of the error message.
   * @param tokens The error message tokens.
   * @param actionTokens The action messages tokens.
   * @param exitCodeOrCause The exit code which will be used by SfdxCommand or the underlying error that caused this error to be raised.
   * @param cause The underlying error that caused this error to be raised.
   */
  public createError(
    key: T,
    tokens: Tokens = [],
    actionTokens: Tokens = [],
    exitCodeOrCause?: number | Error,
    cause?: Error
<<<<<<< HEAD
  ): SfdxError {
    const structuredMessage = this.formatMessageContents('error', key, tokens, actionTokens);
    return new SfdxError(
      structuredMessage.message,
      structuredMessage.name,
      structuredMessage.actions,
      exitCodeOrCause,
      cause
    );
  }

  /**
   * Convenience method to create warning using message labels.
   *
   * `warning.name` will be the upper-cased key, remove prefixed `warning.` and will always end in Warning.
   * `warning.actions` will be loaded using `${key}.actions` if available.
   *
   * @param key The key of the warning message.
   * @param tokens The warning message tokens.
   * @param actionTokens The action messages tokens.
   */
  public createWarning(key: T, tokens: Tokens = [], actionTokens: Tokens = []): StructuredMessage {
    return this.formatMessageContents('warning', key, tokens, actionTokens);
  }

  /**
   * Convenience method to create info using message labels.
   *
   * `info.name` will be the upper-cased key, remove prefixed `info.` and will always end in Info.
   * `info.actions` will be loaded using `${key}.actions` if available.
   *
   * @param key The key of the warning message.
   * @param tokens The warning message tokens.
   * @param actionTokens The action messages tokens.
   */
  public createInfo(key: T, tokens: Tokens = [], actionTokens: Tokens = []): StructuredMessage {
    return this.formatMessageContents('info', key, tokens, actionTokens);
  }

  /**
   * Formats message contents given a message type, key, tokens and actions tokens
   *
   * `<type>.name` will be the upper-cased key, remove prefixed `<type>.` and will always end in 'Error | Warning | Info.
   * `<type>.actions` will be loaded using `${key}.actions` if available.
   *
   * @param type The type of the message set must 'error' | 'warning' | 'info'.
   * @param key The key of the warning message.
   * @param tokens The warning message tokens.
   * @param actionTokens The action messages tokens.
   */
  private formatMessageContents(
    type: 'error' | 'warning' | 'info',
    key: T,
    tokens: Tokens = [],
    actionTokens: Tokens = []
  ): StructuredMessage {
    const label = upperFirst(type);
    const labelRegExp = new RegExp(`${label}$`);
    const searchValue: RegExp = type === 'error' ? /^error.*\./ : new RegExp(`^${type}.`);
=======
  ): SfError {
>>>>>>> a54f0e11
    // Convert key to name:
    //     'myMessage' -> `MyMessageWarning`
    //     'myMessageError' -> `MyMessageError`
    //     'warning.myMessage' -> `MyMessageWarning`
    const name = `${upperFirst(key.replace(searchValue, ''))}${labelRegExp.exec(key) ? '' : label}`;
    const message = this.getMessage(key, tokens);
    let actions;
    try {
      actions = this.getMessageWithMap(`${key}.actions`, actionTokens, this.messages);
    } catch (e) {
      /* just ignore if actions aren't found */
    }
<<<<<<< HEAD
    return { message, name, actions };
=======
    return new SfError(errMessage, errName, errActions, exitCodeOrCause, cause);
>>>>>>> a54f0e11
  }

  private getMessageWithMap(key: string, tokens: Tokens = [], map: StoredMessageMap): string[] {
    // Allow nested keys for better grouping
    const group = RegExp(/([a-zA-Z0-9_-]+)\.(.*)/).exec(key);
    if (group) {
      const parentKey = group[1];
      const childKey = group[2];
      const childObject = map.get(parentKey);
      if (childObject && isJsonMap(childObject)) {
        const childMap = new Map<string, StoredMessage>(Object.entries<StoredMessage>(childObject));
        return this.getMessageWithMap(childKey, tokens, childMap);
      }
    }

    if (!map.has(key)) {
      // Don't use messages inside messages
      throw new NamedError(
        'MissingMessageError',
        `Missing message ${this.bundleName}:${key} for locale ${Messages.getLocale()}.`
      );
    }
    const msg = map.get(key);
    const messages = (isArray(msg) ? msg : [msg]) as string[];
    return messages.map((message) => {
      ensureString(message);
      return util.format(message, ...tokens);
    });
  }
}<|MERGE_RESOLUTION|>--- conflicted
+++ resolved
@@ -548,7 +548,6 @@
     actionTokens: Tokens = [],
     exitCodeOrCause?: number | Error,
     cause?: Error
-<<<<<<< HEAD
   ): SfdxError {
     const structuredMessage = this.formatMessageContents('error', key, tokens, actionTokens);
     return new SfdxError(
@@ -608,9 +607,6 @@
     const label = upperFirst(type);
     const labelRegExp = new RegExp(`${label}$`);
     const searchValue: RegExp = type === 'error' ? /^error.*\./ : new RegExp(`^${type}.`);
-=======
-  ): SfError {
->>>>>>> a54f0e11
     // Convert key to name:
     //     'myMessage' -> `MyMessageWarning`
     //     'myMessageError' -> `MyMessageError`
@@ -623,11 +619,7 @@
     } catch (e) {
       /* just ignore if actions aren't found */
     }
-<<<<<<< HEAD
     return { message, name, actions };
-=======
-    return new SfError(errMessage, errName, errActions, exitCodeOrCause, cause);
->>>>>>> a54f0e11
   }
 
   private getMessageWithMap(key: string, tokens: Tokens = [], map: StoredMessageMap): string[] {
