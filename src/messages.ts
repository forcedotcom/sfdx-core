--- conflicted
+++ resolved
@@ -560,13 +560,8 @@
   /**
    * SfError wants error names to end with the suffix Error.  Use this to create errors while preserving their existing name (for compatibility reasons).
    *
-<<<<<<< HEAD
    * @deprecated Use `createError` instead unless you need to preserver the error name to avoid breaking changes.
    * `error.name` will be the upper-cased key, remove prefixed `error.`.
-=======
-   * @deprecated Use `createError` instead unless you need to preserve the error name to avoid breaking changes.
-   * `error.name` will be the upper-cased key, remove prefixed `error.` and will always end in Error.
->>>>>>> 1b3fa887
    * `error.actions` will be loaded using `${key}.actions` if available.
    *
    * @param key The key of the error message.
