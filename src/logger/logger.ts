--- conflicted
+++ resolved
@@ -256,19 +256,11 @@
    * @see {@Link LoggerLevel}
    */
   public static getLevelByName(levelName: string): LoggerLevelValue {
-<<<<<<< HEAD
-    const levelNameUpper = levelName.toUpperCase();
-    if (!isKeyOf(LoggerLevel, levelNameUpper)) {
-      throw new SfError(`Invalid log level "${levelNameUpper}".`, 'UnrecognizedLoggerLevelNameError');
-    }
-    return LoggerLevel[levelNameUpper];
-=======
     const upperLevel = levelName.toUpperCase();
     if (!isKeyOf(LoggerLevel, upperLevel)) {
       throw new SfError(`Invalid log level "${upperLevel}".`, 'UnrecognizedLoggerLevelNameError');
     }
     return LoggerLevel[upperLevel];
->>>>>>> 3155ab15
   }
 
   /** get the bare (pino) logger instead of using the class hierarchy */
@@ -514,11 +506,7 @@
   Object.entries(pino.levels.labels).find(([value]) => Number(value) > level)?.[1] ??
   'warn';
 
-<<<<<<< HEAD
-const getDefaultLevel = (): LoggerLevelValue => {
-=======
 const getDefaultLevel = (): LoggerLevel => {
->>>>>>> 3155ab15
   const logLevelFromEnvVar = new Env().getString('SF_LOG_LEVEL');
   return logLevelFromEnvVar ? Logger.getLevelByName(logLevelFromEnvVar) : Logger.DEFAULT_LEVEL;
 };