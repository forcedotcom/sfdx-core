--- conflicted
+++ resolved
@@ -19,14 +19,10 @@
     "@salesforce/core": "^1",
     "chalk": "^2.4.1",
     "inquirer": "^6.0.0",
-<<<<<<< HEAD
-    "lodash": "^4.17.10",
+    "lodash": "^4.17.19",
     "strip-ansi": "^4.0.0",
-    "snyk": "^1.316.1"
-=======
-    "lodash": "^4.17.19",
-    "strip-ansi": "^4.0.0"
->>>>>>> dae8a7d3
+     "snyk": "^1.316.1"
+
   },
   "devDependencies": {
     "@salesforce/ts-types": "^1",
