/*
 * Copyright, 1999-2016, salesforce.com
 * All Rights Reserved
 * Company Confidential
 */
'use strict';

import { expect } from 'chai';
import * as Path from 'path';
<<<<<<< HEAD
=======

>>>>>>> 20919ff1
import { ConfigFile, ConfigOptions } from '../../../src/config/configFile';
import { testSetup } from '../../../src/testSetup';
import { deepStrictEqual } from 'assert';

const $$ = testSetup();

class TestConfig extends ConfigFile {

    public static async getTestLocalPath() {
        return $$.localPathRetriever(TestConfig.testId);
    }

    public static async getOptions(filename: string, isGlobal: boolean, isState?: boolean, filePath?: string): Promise<ConfigOptions> {
        return {
            rootFolder: await $$.rootPathRetriever(isGlobal, TestConfig.testId),
            filename,
            isGlobal,
            isState,
            filePath
        };
    }

    public static getFileName() { return 'testFileName'; }

    private static testId: string = $$.uniqid();
}

describe('Config', () => {
    describe('instantiation', () => {
        it('not using global has project dir', async () => {
            const config: ConfigFile = await TestConfig.create(await TestConfig.getOptions('test', false));
            expect(config.getPath()).to.contain(await TestConfig.getTestLocalPath());
        });
        it('using global does not have project dir', async () => {
            const config = await TestConfig.create(await TestConfig.getOptions('test', true));
            expect(config.getPath()).to.not.contain(await TestConfig.getTestLocalPath());
        });
        it('using state folder for global even when state is set to false', async () => {
            const config = await TestConfig.create(await TestConfig.getOptions('test', true, false));
            expect(config.getPath()).to.not.contain(await TestConfig.getTestLocalPath());
            expect(config.getPath()).to.contain('.sfdx');
        });
        it('using local state folder', async () => {
            const config = await TestConfig.create(await TestConfig.getOptions('test', false, true));
            expect(config.getPath()).to.contain(await TestConfig.getTestLocalPath());
            expect(config.getPath()).to.contain('.sfdx');
        });
        it('using local file', async () => {
            const config = await TestConfig.create(await TestConfig.getOptions('test', false, false));
            expect(config.getPath()).to.contain(await TestConfig.getTestLocalPath());
            expect(config.getPath()).to.not.contain('.sfdx');
        });
        it('using local custom folder', async () => {
            const config = await TestConfig.create(
                await TestConfig.getOptions('test', false, false, Path.join('my', 'path')));
            expect(config.getPath()).to.contain(await TestConfig.getTestLocalPath());
            expect(config.getPath()).to.not.contain('.sfdx');
            expect(config.getPath()).to.contain(Path.join('my', 'path', 'test'));
        });
    });

    describe('default options', () => {
        it(' get applied with passed in options', async () => {
            // Pass in custom options
            const config = await TestConfig.create({ isState: true });
            // Creation doesn't fail with missing file name
            expect(config.getPath()).contains('testFileName');
        });
    });
});<|MERGE_RESOLUTION|>--- conflicted
+++ resolved
@@ -7,10 +7,7 @@
 
 import { expect } from 'chai';
 import * as Path from 'path';
-<<<<<<< HEAD
-=======
 
->>>>>>> 20919ff1
 import { ConfigFile, ConfigOptions } from '../../../src/config/configFile';
 import { testSetup } from '../../../src/testSetup';
 import { deepStrictEqual } from 'assert';
