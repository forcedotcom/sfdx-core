--- conflicted
+++ resolved
@@ -7,20 +7,13 @@
 /* eslint-disable @typescript-eslint/no-unsafe-member-access */
 /* eslint-disable @typescript-eslint/no-unsafe-call */
 
-<<<<<<< HEAD
-import { join, sep } from 'path';
+import { join, sep } from 'node:path';
 import { expect, assert } from 'chai';
 
 import { env } from '@salesforce/kit';
-import { Messages, NamedPackageDir, SfError } from '../../src/exported';
-=======
-import { join, sep } from 'node:path';
-import { expect } from 'chai';
-
-import { env } from '@salesforce/kit';
-import { Messages, NamedPackageDir } from '../../src';
->>>>>>> 357ab590
-import { SfProject, SfProjectJson } from '../../src/sfProject';
+import { SfError } from '../../src/sfError';
+import { Messages } from '../../src/messages';
+import { SfProject, SfProjectJson, NamedPackageDir } from '../../src/sfProject';
 import { shouldThrow, shouldThrowSync, TestContext } from '../../src/testSetup';
 
 describe('SfProject', () => {
