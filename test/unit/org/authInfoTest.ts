--- conflicted
+++ resolved
@@ -20,12 +20,8 @@
 
 import { OAuth2 } from 'jsforce';
 import { SinonSpy, SinonStub } from 'sinon';
-<<<<<<< HEAD
 import { AuthFields, AuthInfo, Org } from '../../../src/org';
-=======
 import { JwtOAuth2Config } from '../../../src/org/authInfo';
-import { AuthFields, AuthInfo } from '../../../src/org';
->>>>>>> 18fc0181
 import { MockTestOrgData, shouldThrow, shouldThrowSync, TestContext } from '../../../src/testSetup';
 import { OrgConfigProperties } from '../../../src/org/orgConfigProperties';
 import { AliasAccessor, OrgAccessor, StateAggregator } from '../../../src/stateAggregator';
