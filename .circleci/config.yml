--- conflicted
+++ resolved
@@ -15,7 +15,6 @@
           node_version: latest
           upload-coverage: true
       - release-management/test-package:
-<<<<<<< HEAD
           name: node-14
           node_version: '14'
       # Run windows on the active lts. 
@@ -24,12 +23,6 @@
           node_version: '14'
           os: 'windows'
       - release-management/test-package:
-=======
-          node_version: '14'
-          name: node-14
-      - release-management/test-package:
-          node_version: '12'
->>>>>>> 52cdad20
           name: node-12
           node_version: '12'
       - release-management/test-package:
@@ -42,10 +35,7 @@
           requires:
             - node-latest
             - node-14
-<<<<<<< HEAD
             - node-14-windows
-=======
->>>>>>> 52cdad20
             - node-12
             - node-10
           filters:
