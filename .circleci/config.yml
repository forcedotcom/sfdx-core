--- conflicted
+++ resolved
@@ -133,13 +133,9 @@
               node_version: [lts]
               external_project_git_url:
                 [
-<<<<<<< HEAD
                   # 'https://github.com/salesforcecli/plugin-config#v2',
                   'https://github.com/salesforcecli/plugin-config#mdonnalley/update-tests',
-=======
                   'https://github.com/salesforcecli/plugin-alias',
-                  'https://github.com/salesforcecli/plugin-config#v2',
->>>>>>> cc36ad94
                   'https://github.com/salesforcecli/plugin-env',
                   'https://github.com/salesforcecli/plugin-login',
                   'https://github.com/salesforcecli/plugin-deploy-retrieve',
